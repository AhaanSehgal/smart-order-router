import { BigNumber } from '@ethersproject/bignumber';
import { BaseProvider, JsonRpcProvider } from '@ethersproject/providers';
import DEFAULT_TOKEN_LIST from '@uniswap/default-token-list';
import { Protocol, SwapRouter, Trade } from '@uniswap/router-sdk';
import { Currency, Fraction, Token, TradeType } from '@uniswap/sdk-core';
import { TokenList } from '@uniswap/token-lists';
import { Pair } from '@uniswap/v2-sdk';
import {
  MethodParameters,
  Pool,
  Position,
  SqrtPriceMath,
  TickMath,
} from '@uniswap/v3-sdk';
import retry from 'async-retry';
import JSBI from 'jsbi';
import _ from 'lodash';
import NodeCache from 'node-cache';

import {
  CachingGasStationProvider,
  CachingTokenProviderWithFallback,
  CachingV2SubgraphProvider,
  CachingV3PoolProvider,
  CachingV3SubgraphProvider,
  EIP1559GasPriceProvider,
  ETHGasStationInfoProvider,
<<<<<<< HEAD
  ISimulator,
=======
  IOnChainQuoteProvider,
>>>>>>> 42182202
  ISwapRouterProvider,
  IV2QuoteProvider,
  IV2SubgraphProvider,
  LegacyGasPriceProvider,
  NodeJSCache,
  OnChainGasPriceProvider,
  OnChainQuoteProvider,
  StaticV2SubgraphProvider,
  StaticV3SubgraphProvider,
  SwapRouterProvider,
  UniswapMulticallProvider,
  URISubgraphProvider,
  V2QuoteProvider,
  V2SubgraphProviderWithFallBacks,
  V3SubgraphProviderWithFallBacks,
} from '../../providers';
import {
  CachingTokenListProvider,
  ITokenListProvider,
} from '../../providers/caching-token-list-provider';
import {
  GasPrice,
  IGasPriceProvider,
} from '../../providers/gas-price-provider';
import { ITokenProvider, TokenProvider } from '../../providers/token-provider';
import {
  ITokenValidatorProvider,
  TokenValidationResult,
  TokenValidatorProvider,
} from '../../providers/token-validator-provider';
import {
  IV2PoolProvider,
  V2PoolProvider,
} from '../../providers/v2/pool-provider';
import {
  ArbitrumGasData,
  ArbitrumGasDataProvider,
  IL2GasDataProvider,
  OptimismGasData,
  OptimismGasDataProvider,
} from '../../providers/v3/gas-data-provider';
import {
  IV3PoolProvider,
  V3PoolProvider,
} from '../../providers/v3/pool-provider';
import { IV3SubgraphProvider } from '../../providers/v3/subgraph-provider';
import { CurrencyAmount } from '../../util/amounts';
import {
  ChainId,
  ID_TO_CHAIN_ID,
  ID_TO_NETWORK_NAME,
  V2_SUPPORTED,
} from '../../util/chains';
import { log } from '../../util/log';
import {
  buildSwapMethodParameters,
  buildTrade,
} from '../../util/methodParameters';
import { metric, MetricLoggerUnit } from '../../util/metric';
import { poolToString, routeToString } from '../../util/routes';
import { UNSUPPORTED_TOKENS } from '../../util/unsupported-tokens';
import {
  IRouter,
  ISwapToRatio,
  MixedRoute,
  SwapAndAddConfig,
  SwapAndAddOptions,
  SwapAndAddParameters,
  SwapOptions,
  SwapRoute,
  SwapToRatioResponse,
  SwapToRatioStatus,
  V3Route,
} from '../router';

import {
  DEFAULT_ROUTING_CONFIG_BY_CHAIN,
  ETH_GAS_STATION_API_URL,
} from './config';
import {
  MixedRouteWithValidQuote,
  RouteWithValidQuote,
  V2RouteWithValidQuote,
  V3RouteWithValidQuote,
} from './entities/route-with-valid-quote';
import { getBestSwapRoute } from './functions/best-swap-route';
import { calculateRatioAmountIn } from './functions/calculate-ratio-amount-in';
import {
  computeAllMixedRoutes,
  computeAllV2Routes,
  computeAllV3Routes,
} from './functions/compute-all-routes';
import {
  CandidatePoolsBySelectionCriteria,
  getMixedRouteCandidatePools,
  getV2CandidatePools,
  getV3CandidatePools,
  PoolId,
} from './functions/get-candidate-pools';
import {
  IGasModel,
  IOnChainGasModelFactory,
  IV2GasModelFactory,
} from './gas-models/gas-model';
import { MixedRouteHeuristicGasModelFactory } from './gas-models/mixedRoute/mixed-route-heuristic-gas-model';
import { V2HeuristicGasModelFactory } from './gas-models/v2/v2-heuristic-gas-model';

import { V3HeuristicGasModelFactory } from '.';

export type AlphaRouterParams = {
  /**
   * The chain id for this instance of the Alpha Router.
   */
  chainId: ChainId;
  /**
   * The Web3 provider for getting on-chain data.
   */
  provider: BaseProvider;
  /**
   * The provider to use for making multicalls. Used for getting on-chain data
   * like pools, tokens, quotes in batch.
   */
  multicall2Provider?: UniswapMulticallProvider;
  /**
   * The provider for getting all pools that exist on V3 from the Subgraph. The pools
   * from this provider are filtered during the algorithm to a set of candidate pools.
   */
  v3SubgraphProvider?: IV3SubgraphProvider;
  /**
   * The provider for getting data about V3 pools.
   */
  v3PoolProvider?: IV3PoolProvider;
  /**
   * The provider for getting V3 quotes.
   */
  onChainQuoteProvider?: IOnChainQuoteProvider;
  /**
   * The provider for getting all pools that exist on V2 from the Subgraph. The pools
   * from this provider are filtered during the algorithm to a set of candidate pools.
   */
  v2SubgraphProvider?: IV2SubgraphProvider;
  /**
   * The provider for getting data about V2 pools.
   */
  v2PoolProvider?: IV2PoolProvider;
  /**
   * The provider for getting V3 quotes.
   */
  v2QuoteProvider?: IV2QuoteProvider;
  /**
   * The provider for getting data about Tokens.
   */
  tokenProvider?: ITokenProvider;
  /**
   * The provider for getting the current gas price to use when account for gas in the
   * algorithm.
   */
  gasPriceProvider?: IGasPriceProvider;
  /**
   * A factory for generating a gas model that is used when estimating the gas used by
   * V3 routes.
   */
  v3GasModelFactory?: IOnChainGasModelFactory;
  /**
   * A factory for generating a gas model that is used when estimating the gas used by
   * V2 routes.
   */
  v2GasModelFactory?: IV2GasModelFactory;
  /**
   * A factory for generating a gas model that is used when estimating the gas used by
   * V3 routes.
   */
  mixedRouteGasModelFactory?: IOnChainGasModelFactory;
  /**
   * A token list that specifies Token that should be blocked from routing through.
   * Defaults to Uniswap's unsupported token list.
   */
  blockedTokenListProvider?: ITokenListProvider;

  /**
   * Calls lens function on SwapRouter02 to determine ERC20 approval types for
   * LP position tokens.
   */
  swapRouterProvider?: ISwapRouterProvider;

  /**
   * Calls the optimism gas oracle contract to fetch constants for calculating the l1 security fee.
   */
  optimismGasDataProvider?: IL2GasDataProvider<OptimismGasData>;

  /**
   * A token validator for detecting fee-on-transfer tokens or tokens that can't be transferred.
   */
  tokenValidatorProvider?: ITokenValidatorProvider;

  /**
   * Calls the arbitrum gas data contract to fetch constants for calculating the l1 fee.
   */
  arbitrumGasDataProvider?: IL2GasDataProvider<ArbitrumGasData>;

  /**
   * Simulates swaps and returns new SwapRoute with updated gas estimates
   */
  simulator?: ISimulator;
};

/**
 * Determines the pools that the algorithm will consider when finding the optimal swap.
 *
 * All pools on each protocol are filtered based on the heuristics specified here to generate
 * the set of candidate pools. The Top N pools are taken by Total Value Locked (TVL).
 *
 * Higher values here result in more pools to explore which results in higher latency.
 */
export type ProtocolPoolSelection = {
  /**
   * The top N pools by TVL out of all pools on the protocol.
   */
  topN: number;
  /**
   * The top N pools by TVL of pools that consist of tokenIn and tokenOut.
   */
  topNDirectSwaps: number;
  /**
   * The top N pools by TVL of pools where one token is tokenIn and the
   * top N pools by TVL of pools where one token is tokenOut tokenOut.
   */
  topNTokenInOut: number;
  /**
   * Given the topNTokenInOut pools, gets the top N pools that involve the other token.
   * E.g. for a WETH -> USDC swap, if topNTokenInOut found WETH -> DAI and WETH -> USDT,
   * a value of 2 would find the top 2 pools that involve DAI or USDT.
   */
  topNSecondHop: number;
  /**
   * The top N pools for token in and token out that involve a token from a list of
   * hardcoded 'base tokens'. These are standard tokens such as WETH, USDC, DAI, etc.
   * This is similar to how the legacy routing algorithm used by Uniswap would select
   * pools and is intended to make the new pool selection algorithm close to a superset
   * of the old algorithm.
   */
  topNWithEachBaseToken: number;
  /**
   * Given the topNWithEachBaseToken pools, takes the top N pools from the full list.
   * E.g. for a WETH -> USDC swap, if topNWithEachBaseToken found WETH -0.05-> DAI,
   * WETH -0.01-> DAI, WETH -0.05-> USDC, WETH -0.3-> USDC, a value of 2 would reduce
   * this set to the top 2 pools from that full list.
   */
  topNWithBaseToken: number;
};

export type AlphaRouterConfig = {
  /**
   * The block number to use for all on-chain data. If not provided, the router will
   * use the latest block returned by the provider.
   */
  blockNumber?: number | Promise<number>;
  /**
   * The protocols to consider when finding the optimal swap. If not provided all protocols
   * will be used.
   */
  protocols?: Protocol[];
  /**
   * Config for selecting which pools to consider routing via on V2.
   */
  v2PoolSelection: ProtocolPoolSelection;
  /**
   * Config for selecting which pools to consider routing via on V3.
   */
  v3PoolSelection: ProtocolPoolSelection;
  /**
   * For each route, the maximum number of hops to consider. More hops will increase latency of the algorithm.
   */
  maxSwapsPerPath: number;
  /**
   * The maximum number of splits in the returned route. A higher maximum will increase latency of the algorithm.
   */
  maxSplits: number;
  /**
   * The minimum number of splits in the returned route.
   * This parameters should always be set to 1. It is only included for testing purposes.
   */
  minSplits: number;
  /**
   * Forces the returned swap to route across all protocols.
   * This parameter should always be false. It is only included for testing purposes.
   */
  forceCrossProtocol: boolean;
  /**
   * Force the alpha router to choose a mixed route swap.
   * Default will be falsy. It is only included for testing purposes.
   */
  forceMixedRoutes?: boolean;
  /**
   * The minimum percentage of the input token to use for each route in a split route.
   * All routes will have a multiple of this value. For example is distribution percentage is 5,
   * a potential return swap would be:
   *
   * 5% of input => Route 1
   * 55% of input => Route 2
   * 40% of input => Route 3
   */
  distributionPercent: number;
};

export class AlphaRouter
  implements
    IRouter<AlphaRouterConfig>,
    ISwapToRatio<AlphaRouterConfig, SwapAndAddConfig>
{
  protected chainId: ChainId;
  protected provider: BaseProvider;
  protected multicall2Provider: UniswapMulticallProvider;
  protected v3SubgraphProvider: IV3SubgraphProvider;
<<<<<<< HEAD
  protected v3QuoteProvider: IV3QuoteProvider;
=======
  protected v3PoolProvider: IV3PoolProvider;
  protected onChainQuoteProvider: IOnChainQuoteProvider;
>>>>>>> 42182202
  protected v2SubgraphProvider: IV2SubgraphProvider;
  protected v2QuoteProvider: IV2QuoteProvider;
  protected tokenProvider: ITokenProvider;
  protected gasPriceProvider: IGasPriceProvider;
  protected swapRouterProvider: ISwapRouterProvider;
  protected v3GasModelFactory: IOnChainGasModelFactory;
  protected v2GasModelFactory: IV2GasModelFactory;
<<<<<<< HEAD
  protected v2PoolProvider: IV2PoolProvider;
  protected v3PoolProvider: IV3PoolProvider;
=======
  protected mixedRouteGasModelFactory: IOnChainGasModelFactory;
>>>>>>> 42182202
  protected tokenValidatorProvider?: ITokenValidatorProvider;
  protected blockedTokenListProvider?: ITokenListProvider;
  protected l2GasDataProvider?:
    | IL2GasDataProvider<OptimismGasData>
    | IL2GasDataProvider<ArbitrumGasData>;
  protected simulator?: ISimulator;

  constructor({
    chainId,
    provider,
    multicall2Provider,
    v3PoolProvider,
    onChainQuoteProvider,
    v2PoolProvider,
    v2QuoteProvider,
    v2SubgraphProvider,
    tokenProvider,
    blockedTokenListProvider,
    v3SubgraphProvider,
    gasPriceProvider,
    v3GasModelFactory,
    v2GasModelFactory,
    mixedRouteGasModelFactory,
    swapRouterProvider,
    optimismGasDataProvider,
    tokenValidatorProvider,
    arbitrumGasDataProvider,
    simulator,
  }: AlphaRouterParams) {
    this.chainId = chainId;
    this.provider = provider;
    this.multicall2Provider =
      multicall2Provider ??
      new UniswapMulticallProvider(chainId, provider, 375_000);
    this.v3PoolProvider =
      v3PoolProvider ??
      new CachingV3PoolProvider(
        this.chainId,
        new V3PoolProvider(ID_TO_CHAIN_ID(chainId), this.multicall2Provider),
        new NodeJSCache(new NodeCache({ stdTTL: 360, useClones: false }))
      );
<<<<<<< HEAD
    this.simulator = simulator;
    if (v3QuoteProvider) {
      this.v3QuoteProvider = v3QuoteProvider;
=======

    if (onChainQuoteProvider) {
      this.onChainQuoteProvider = onChainQuoteProvider;
>>>>>>> 42182202
    } else {
      switch (chainId) {
        case ChainId.OPTIMISM:
        case ChainId.OPTIMISTIC_KOVAN:
          this.onChainQuoteProvider = new OnChainQuoteProvider(
            chainId,
            provider,
            this.multicall2Provider,
            {
              retries: 2,
              minTimeout: 100,
              maxTimeout: 1000,
            },
            {
              multicallChunk: 110,
              gasLimitPerCall: 1_200_000,
              quoteMinSuccessRate: 0.1,
            },
            {
              gasLimitOverride: 3_000_000,
              multicallChunk: 45,
            },
            {
              gasLimitOverride: 3_000_000,
              multicallChunk: 45,
            },
            {
              baseBlockOffset: -10,
              rollback: {
                enabled: true,
                attemptsBeforeRollback: 1,
                rollbackBlockOffset: -10,
              },
            }
          );
          break;
        case ChainId.ARBITRUM_ONE:
        case ChainId.ARBITRUM_RINKEBY:
          this.onChainQuoteProvider = new OnChainQuoteProvider(
            chainId,
            provider,
            this.multicall2Provider,
            {
              retries: 2,
              minTimeout: 100,
              maxTimeout: 1000,
            },
            {
              multicallChunk: 10,
              gasLimitPerCall: 12_000_000,
              quoteMinSuccessRate: 0.1,
            },
            {
              gasLimitOverride: 30_000_000,
              multicallChunk: 6,
            },
            {
              gasLimitOverride: 30_000_000,
              multicallChunk: 6,
            }
          );
          break;
        case ChainId.CELO:
        case ChainId.CELO_ALFAJORES:
          this.onChainQuoteProvider = new OnChainQuoteProvider(
            chainId,
            provider,
            this.multicall2Provider,
            {
              retries: 2,
              minTimeout: 100,
              maxTimeout: 1000,
            },
            {
              multicallChunk: 10,
              gasLimitPerCall: 5_000_000,
              quoteMinSuccessRate: 0.1,
            },
            {
              gasLimitOverride: 5_000_000,
              multicallChunk: 5,
            },
            {
              gasLimitOverride: 6_250_000,
              multicallChunk: 4,
            }
          );
          break;
        default:
          this.onChainQuoteProvider = new OnChainQuoteProvider(
            chainId,
            provider,
            this.multicall2Provider,
            {
              retries: 2,
              minTimeout: 100,
              maxTimeout: 1000,
            },
            {
              multicallChunk: 210,
              gasLimitPerCall: 705_000,
              quoteMinSuccessRate: 0.15,
            },
            {
              gasLimitOverride: 2_000_000,
              multicallChunk: 70,
            }
          );
          break;
      }
    }

    this.v2PoolProvider =
      v2PoolProvider ?? new V2PoolProvider(chainId, this.multicall2Provider);
    this.v2QuoteProvider = v2QuoteProvider ?? new V2QuoteProvider();

    this.blockedTokenListProvider =
      blockedTokenListProvider ??
      new CachingTokenListProvider(
        chainId,
        UNSUPPORTED_TOKENS as TokenList,
        new NodeJSCache(new NodeCache({ stdTTL: 3600, useClones: false }))
      );
    this.tokenProvider =
      tokenProvider ??
      new CachingTokenProviderWithFallback(
        chainId,
        new NodeJSCache(new NodeCache({ stdTTL: 3600, useClones: false })),
        new CachingTokenListProvider(
          chainId,
          DEFAULT_TOKEN_LIST,
          new NodeJSCache(new NodeCache({ stdTTL: 3600, useClones: false }))
        ),
        new TokenProvider(chainId, this.multicall2Provider)
      );

    const chainName = ID_TO_NETWORK_NAME(chainId);

    // ipfs urls in the following format: `https://cloudflare-ipfs.com/ipns/api.uniswap.org/v1/pools/${protocol}/${chainName}.json`;
    if (v2SubgraphProvider) {
      this.v2SubgraphProvider = v2SubgraphProvider;
    } else {
      this.v2SubgraphProvider = new V2SubgraphProviderWithFallBacks([
        new CachingV2SubgraphProvider(
          chainId,
          new URISubgraphProvider(
            chainId,
            `https://cloudflare-ipfs.com/ipns/api.uniswap.org/v1/pools/v2/${chainName}.json`,
            undefined,
            0
          ),
          new NodeJSCache(new NodeCache({ stdTTL: 300, useClones: false }))
        ),
        new StaticV2SubgraphProvider(chainId),
      ]);
    }

    if (v3SubgraphProvider) {
      this.v3SubgraphProvider = v3SubgraphProvider;
    } else {
      this.v3SubgraphProvider = new V3SubgraphProviderWithFallBacks([
        new CachingV3SubgraphProvider(
          chainId,
          new URISubgraphProvider(
            chainId,
            `https://cloudflare-ipfs.com/ipns/api.uniswap.org/v1/pools/v3/${chainName}.json`,
            undefined,
            0
          ),
          new NodeJSCache(new NodeCache({ stdTTL: 300, useClones: false }))
        ),
        new StaticV3SubgraphProvider(chainId, this.v3PoolProvider),
      ]);
    }

    this.gasPriceProvider =
      gasPriceProvider ??
      new CachingGasStationProvider(
        chainId,
        this.provider instanceof JsonRpcProvider
          ? new OnChainGasPriceProvider(
              chainId,
              new EIP1559GasPriceProvider(this.provider),
              new LegacyGasPriceProvider(this.provider)
            )
          : new ETHGasStationInfoProvider(ETH_GAS_STATION_API_URL),
        new NodeJSCache<GasPrice>(
          new NodeCache({ stdTTL: 15, useClones: false })
        )
      );
    this.v3GasModelFactory =
      v3GasModelFactory ?? new V3HeuristicGasModelFactory();
    this.v2GasModelFactory =
      v2GasModelFactory ?? new V2HeuristicGasModelFactory();
    this.mixedRouteGasModelFactory =
      mixedRouteGasModelFactory ?? new MixedRouteHeuristicGasModelFactory();

    this.swapRouterProvider =
      swapRouterProvider ?? new SwapRouterProvider(this.multicall2Provider);

    if (chainId == ChainId.OPTIMISM || chainId == ChainId.OPTIMISTIC_KOVAN) {
      this.l2GasDataProvider =
        optimismGasDataProvider ??
        new OptimismGasDataProvider(chainId, this.multicall2Provider);
    }
    if (
      chainId == ChainId.ARBITRUM_ONE ||
      chainId == ChainId.ARBITRUM_RINKEBY
    ) {
      this.l2GasDataProvider =
        arbitrumGasDataProvider ??
        new ArbitrumGasDataProvider(chainId, this.provider);
    }
    if (tokenValidatorProvider) {
      this.tokenValidatorProvider = tokenValidatorProvider;
    } else if (this.chainId == ChainId.MAINNET) {
      this.tokenValidatorProvider = new TokenValidatorProvider(
        this.chainId,
        this.multicall2Provider,
        new NodeJSCache(new NodeCache({ stdTTL: 30000, useClones: false }))
      );
    }
  }

  public async routeToRatio(
    token0Balance: CurrencyAmount,
    token1Balance: CurrencyAmount,
    position: Position,
    swapAndAddConfig: SwapAndAddConfig,
    swapAndAddOptions?: SwapAndAddOptions,
    routingConfig: Partial<AlphaRouterConfig> = DEFAULT_ROUTING_CONFIG_BY_CHAIN(
      this.chainId
    )
  ): Promise<SwapToRatioResponse> {
    if (
      token1Balance.currency.wrapped.sortsBefore(token0Balance.currency.wrapped)
    ) {
      [token0Balance, token1Balance] = [token1Balance, token0Balance];
    }

    let preSwapOptimalRatio = this.calculateOptimalRatio(
      position,
      position.pool.sqrtRatioX96,
      true
    );
    // set up parameters according to which token will be swapped
    let zeroForOne: boolean;
    if (position.pool.tickCurrent > position.tickUpper) {
      zeroForOne = true;
    } else if (position.pool.tickCurrent < position.tickLower) {
      zeroForOne = false;
    } else {
      zeroForOne = new Fraction(
        token0Balance.quotient,
        token1Balance.quotient
      ).greaterThan(preSwapOptimalRatio);
      if (!zeroForOne) preSwapOptimalRatio = preSwapOptimalRatio.invert();
    }

    const [inputBalance, outputBalance] = zeroForOne
      ? [token0Balance, token1Balance]
      : [token1Balance, token0Balance];

    let optimalRatio = preSwapOptimalRatio;
    let postSwapTargetPool = position.pool;
    let exchangeRate: Fraction = zeroForOne
      ? position.pool.token0Price
      : position.pool.token1Price;
    let swap: SwapRoute | null = null;
    let ratioAchieved = false;
    let n = 0;
    // iterate until we find a swap with a sufficient ratio or return null
    while (!ratioAchieved) {
      n++;
      if (n > swapAndAddConfig.maxIterations) {
        log.info('max iterations exceeded');
        return {
          status: SwapToRatioStatus.NO_ROUTE_FOUND,
          error: 'max iterations exceeded',
        };
      }

      const amountToSwap = calculateRatioAmountIn(
        optimalRatio,
        exchangeRate,
        inputBalance,
        outputBalance
      );
      if (amountToSwap.equalTo(0)) {
        log.info(`no swap needed: amountToSwap = 0`);
        return {
          status: SwapToRatioStatus.NO_SWAP_NEEDED,
        };
      }
      swap = await this.route(
        amountToSwap,
        outputBalance.currency,
        TradeType.EXACT_INPUT,
        undefined,
        {
          ...DEFAULT_ROUTING_CONFIG_BY_CHAIN(this.chainId),
          ...routingConfig,
          /// @dev We do not want to query for mixedRoutes for routeToRatio as they are not supported
          /// [Protocol.V3, Protocol.V2] will make sure we only query for V3 and V2
          protocols: [Protocol.V3, Protocol.V2],
        }
      );
      if (!swap) {
        log.info('no route found from this.route()');
        return {
          status: SwapToRatioStatus.NO_ROUTE_FOUND,
          error: 'no route found',
        };
      }

      const inputBalanceUpdated = inputBalance.subtract(
        swap.trade!.inputAmount
      );
      const outputBalanceUpdated = outputBalance.add(swap.trade!.outputAmount);
      const newRatio = inputBalanceUpdated.divide(outputBalanceUpdated);

      let targetPoolPriceUpdate;
      swap.route.forEach((route) => {
        if (route.protocol == Protocol.V3) {
          const v3Route = route as V3RouteWithValidQuote;
          v3Route.route.pools.forEach((pool, i) => {
            if (
              pool.token0.equals(position.pool.token0) &&
              pool.token1.equals(position.pool.token1) &&
              pool.fee == position.pool.fee
            ) {
              targetPoolPriceUpdate = JSBI.BigInt(
                v3Route.sqrtPriceX96AfterList[i]!.toString()
              );
              optimalRatio = this.calculateOptimalRatio(
                position,
                JSBI.BigInt(targetPoolPriceUpdate!.toString()),
                zeroForOne
              );
            }
          });
        }
      });
      if (!targetPoolPriceUpdate) {
        optimalRatio = preSwapOptimalRatio;
      }
      ratioAchieved =
        newRatio.equalTo(optimalRatio) ||
        this.absoluteValue(
          newRatio.asFraction.divide(optimalRatio).subtract(1)
        ).lessThan(swapAndAddConfig.ratioErrorTolerance);

      if (ratioAchieved && targetPoolPriceUpdate) {
        postSwapTargetPool = new Pool(
          position.pool.token0,
          position.pool.token1,
          position.pool.fee,
          targetPoolPriceUpdate,
          position.pool.liquidity,
          TickMath.getTickAtSqrtRatio(targetPoolPriceUpdate),
          position.pool.tickDataProvider
        );
      }
      exchangeRate = swap.trade!.outputAmount.divide(swap.trade!.inputAmount);

      log.info(
        {
          exchangeRate: exchangeRate.asFraction.toFixed(18),
          optimalRatio: optimalRatio.asFraction.toFixed(18),
          newRatio: newRatio.asFraction.toFixed(18),
          inputBalanceUpdated: inputBalanceUpdated.asFraction.toFixed(18),
          outputBalanceUpdated: outputBalanceUpdated.asFraction.toFixed(18),
          ratioErrorTolerance: swapAndAddConfig.ratioErrorTolerance.toFixed(18),
          iterationN: n.toString(),
        },
        'QuoteToRatio Iteration Parameters'
      );

      if (exchangeRate.equalTo(0)) {
        log.info('exchangeRate to 0');
        return {
          status: SwapToRatioStatus.NO_ROUTE_FOUND,
          error: 'insufficient liquidity to swap to optimal ratio',
        };
      }
    }

    if (!swap) {
      return {
        status: SwapToRatioStatus.NO_ROUTE_FOUND,
        error: 'no route found',
      };
    }
    let methodParameters: MethodParameters | undefined;
    if (swapAndAddOptions) {
      methodParameters = await this.buildSwapAndAddMethodParameters(
        swap.trade,
        swapAndAddOptions,
        {
          initialBalanceTokenIn: inputBalance,
          initialBalanceTokenOut: outputBalance,
          preLiquidityPosition: position,
        }
      );
    }

    return {
      status: SwapToRatioStatus.SUCCESS,
      result: { ...swap, methodParameters, optimalRatio, postSwapTargetPool },
    };
  }

  /**
   * @inheritdoc IRouter
   */
  public async route(
    amount: CurrencyAmount,
    quoteCurrency: Currency,
    tradeType: TradeType,
    swapConfig?: SwapOptions,
    partialRoutingConfig: Partial<AlphaRouterConfig> = {}
  ): Promise<SwapRoute | null> {
    metric.putMetric(
      `QuoteRequestedForChain${this.chainId}`,
      1,
      MetricLoggerUnit.Count
    );

    // Get a block number to specify in all our calls. Ensures data we fetch from chain is
    // from the same block.
    const blockNumber =
      partialRoutingConfig.blockNumber ?? this.getBlockNumberPromise();

    const routingConfig: AlphaRouterConfig = _.merge(
      {},
      DEFAULT_ROUTING_CONFIG_BY_CHAIN(this.chainId),
      partialRoutingConfig,
      { blockNumber }
    );

    const { protocols } = routingConfig;

    const currencyIn =
      tradeType == TradeType.EXACT_INPUT ? amount.currency : quoteCurrency;
    const currencyOut =
      tradeType == TradeType.EXACT_INPUT ? quoteCurrency : amount.currency;
    const tokenIn = currencyIn.wrapped;
    const tokenOut = currencyOut.wrapped;

    // Generate our distribution of amounts, i.e. fractions of the input amount.
    // We will get quotes for fractions of the input amount for different routes, then
    // combine to generate split routes.
    const [percents, amounts] = this.getAmountDistribution(
      amount,
      routingConfig
    );

    // Get an estimate of the gas price to use when estimating gas cost of different routes.
    const beforeGas = Date.now();
    const { gasPriceWei } = await this.gasPriceProvider.getGasPrice();

    metric.putMetric(
      'GasPriceLoad',
      Date.now() - beforeGas,
      MetricLoggerUnit.Milliseconds
    );

    const quoteToken = quoteCurrency.wrapped;

    const quotePromises: Promise<{
      routesWithValidQuotes: RouteWithValidQuote[];
      candidatePools: CandidatePoolsBySelectionCriteria;
    }>[] = [];

    const protocolsSet = new Set(protocols ?? []);

    const v3gasModel = await this.v3GasModelFactory.buildGasModel({
      chainId: this.chainId,
      gasPriceWei,
      v3poolProvider: this.v3PoolProvider,
      token: quoteToken,
      v2poolProvider: this.v2PoolProvider,
      l2GasDataProvider: this.l2GasDataProvider,
    });

    const mixedRouteGasModel =
      await this.mixedRouteGasModelFactory.buildGasModel({
        chainId: this.chainId,
        gasPriceWei,
        v3poolProvider: this.v3PoolProvider,
        token: quoteToken,
        v2poolProvider: this.v2PoolProvider,
      });

    if (
      (protocolsSet.size == 0 ||
        (protocolsSet.has(Protocol.V2) && protocolsSet.has(Protocol.V3))) &&
      V2_SUPPORTED.includes(this.chainId)
    ) {
      log.info({ protocols, tradeType }, 'Routing across all protocols');
      quotePromises.push(
        this.getV3Quotes(
          tokenIn,
          tokenOut,
          amounts,
          percents,
          quoteToken,
          v3gasModel,
          tradeType,
          routingConfig
        )
      );
      quotePromises.push(
        this.getV2Quotes(
          tokenIn,
          tokenOut,
          amounts,
          percents,
          quoteToken,
          gasPriceWei,
          tradeType,
          routingConfig
        )
      );
      /// @dev only add mixedRoutes in the case where no protocols were specified, and if TradeType is correct
      if (
        tradeType == TradeType.EXACT_INPUT &&
        /// The cases where protocols = [] and protocols = [V2, V3, MIXED]
        (protocolsSet.size == 0 || protocolsSet.has(Protocol.MIXED))
      ) {
        log.info(
          { protocols, swapType: tradeType },
          'Routing across MixedRoutes'
        );
        quotePromises.push(
          this.getMixedRouteQuotes(
            tokenIn,
            tokenOut,
            amounts,
            percents,
            quoteToken,
            mixedRouteGasModel,
            tradeType,
            routingConfig
          )
        );
      }
    } else {
      if (
        protocolsSet.has(Protocol.V3) ||
        (protocolsSet.size == 0 && !V2_SUPPORTED.includes(this.chainId))
      ) {
        log.info({ protocols, swapType: tradeType }, 'Routing across V3');
        quotePromises.push(
          this.getV3Quotes(
            tokenIn,
            tokenOut,
            amounts,
            percents,
            quoteToken,
            v3gasModel,
            tradeType,
            routingConfig
          )
        );
      }
      if (protocolsSet.has(Protocol.V2)) {
        log.info({ protocols, swapType: tradeType }, 'Routing across V2');
        quotePromises.push(
          this.getV2Quotes(
            tokenIn,
            tokenOut,
            amounts,
            percents,
            quoteToken,
            gasPriceWei,
            tradeType,
            routingConfig
          )
        );
      }
      /// If protocolsSet is not empty, and we specify mixedRoutes, consider them if the chain has v2 liq
      /// and tradeType === EXACT_INPUT
      if (
        protocolsSet.has(Protocol.MIXED) &&
        V2_SUPPORTED.includes(this.chainId) &&
        tradeType == TradeType.EXACT_INPUT
      ) {
        log.info(
          { protocols, swapType: tradeType },
          'Routing across MixedRoutes'
        );
        quotePromises.push(
          this.getMixedRouteQuotes(
            tokenIn,
            tokenOut,
            amounts,
            percents,
            quoteToken,
            mixedRouteGasModel,
            tradeType,
            routingConfig
          )
        );
      }
    }

    const routesWithValidQuotesByProtocol = await Promise.all(quotePromises);

    let allRoutesWithValidQuotes: RouteWithValidQuote[] = [];
    let allCandidatePools: CandidatePoolsBySelectionCriteria[] = [];
    for (const {
      routesWithValidQuotes,
      candidatePools,
    } of routesWithValidQuotesByProtocol) {
      allRoutesWithValidQuotes = [
        ...allRoutesWithValidQuotes,
        ...routesWithValidQuotes,
      ];
      allCandidatePools = [...allCandidatePools, candidatePools];
    }

    if (allRoutesWithValidQuotes.length == 0) {
      log.info({ allRoutesWithValidQuotes }, 'Received no valid quotes');
      return null;
    }

    // Given all the quotes for all the amounts for all the routes, find the best combination.
    const beforeBestSwap = Date.now();

    const swapRouteRaw = await getBestSwapRoute(
      amount,
      percents,
      allRoutesWithValidQuotes,
      tradeType,
      this.chainId,
      routingConfig,
      v3gasModel
    );

    if (!swapRouteRaw) {
      return null;
    }

    const {
      quote,
      quoteGasAdjusted,
      estimatedGasUsed,
      routes: routeAmounts,
      estimatedGasUsedQuoteToken,
      estimatedGasUsedUSD,
    } = swapRouteRaw;

    // Build Trade object that represents the optimal swap.
    const trade = buildTrade<typeof tradeType>(
      currencyIn,
      currencyOut,
      tradeType,
      routeAmounts
    );

    let methodParameters: MethodParameters | undefined;

    // If user provided recipient, deadline etc. we also generate the calldata required to execute
    // the swap and return it too.
    if (swapConfig) {
      methodParameters = buildSwapMethodParameters(trade, swapConfig);
    }

    metric.putMetric(
      'FindBestSwapRoute',
      Date.now() - beforeBestSwap,
      MetricLoggerUnit.Milliseconds
    );

    metric.putMetric(
      `QuoteFoundForChain${this.chainId}`,
      1,
      MetricLoggerUnit.Count
    );

    this.emitPoolSelectionMetrics(swapRouteRaw, allCandidatePools);

    const swapRoute: SwapRoute = {
      quote,
      quoteGasAdjusted,
      estimatedGasUsed,
      estimatedGasUsedQuoteToken,
      estimatedGasUsedUSD,
      gasPriceWei,
      route: routeAmounts,
      trade,
      methodParameters,
      blockNumber: BigNumber.from(await blockNumber),
    };
    if (
      swapConfig &&
      swapConfig.simulate &&
      methodParameters &&
      methodParameters.calldata
    ) {
      if (!this.simulator) {
        throw new Error('Simulator not initialized!');
      }
      const beforeSimulate = Date.now();
      const swapRouteWithSimulation = await this.simulator.simulateTransaction(
        swapConfig.simulate.fromAddress,
        swapRoute,
        this.l2GasDataProvider
          ? await this.l2GasDataProvider!.getGasData()
          : undefined
      );
      metric.putMetric(
        'SimulateTransaction',
        Date.now() - beforeSimulate,
        MetricLoggerUnit.Milliseconds
      );
      return swapRouteWithSimulation;
    }

    return swapRoute;
  }

  private async applyTokenValidatorToPools<T extends Pool | Pair>(
    pools: T[],
    isInvalidFn: (
      token: Currency,
      tokenValidation: TokenValidationResult | undefined
    ) => boolean
  ): Promise<T[]> {
    if (!this.tokenValidatorProvider) {
      return pools;
    }

    log.info(`Running token validator on ${pools.length} pools`);

    const tokens = _.flatMap(pools, (pool) => [pool.token0, pool.token1]);

    const tokenValidationResults =
      await this.tokenValidatorProvider.validateTokens(tokens);

    const poolsFiltered = _.filter(pools, (pool: T) => {
      const token0Validation = tokenValidationResults.getValidationByToken(
        pool.token0
      );
      const token1Validation = tokenValidationResults.getValidationByToken(
        pool.token1
      );

      const token0Invalid = isInvalidFn(pool.token0, token0Validation);
      const token1Invalid = isInvalidFn(pool.token1, token1Validation);

      if (token0Invalid || token1Invalid) {
        log.info(
          `Dropping pool ${poolToString(pool)} because token is invalid. ${
            pool.token0.symbol
          }: ${token0Validation}, ${pool.token1.symbol}: ${token1Validation}`
        );
      }

      return !token0Invalid && !token1Invalid;
    });

    return poolsFiltered;
  }

  private async getV3Quotes(
    tokenIn: Token,
    tokenOut: Token,
    amounts: CurrencyAmount[],
    percents: number[],
    quoteToken: Token,
    gasModel: IGasModel<V3RouteWithValidQuote>,
    swapType: TradeType,
    routingConfig: AlphaRouterConfig
  ): Promise<{
    routesWithValidQuotes: V3RouteWithValidQuote[];
    candidatePools: CandidatePoolsBySelectionCriteria;
  }> {
    log.info('Starting to get V3 quotes');
    // Fetch all the pools that we will consider routing via. There are thousands
    // of pools, so we filter them to a set of candidate pools that we expect will
    // result in good prices.
    const { poolAccessor, candidatePools } = await getV3CandidatePools({
      tokenIn,
      tokenOut,
      tokenProvider: this.tokenProvider,
      blockedTokenListProvider: this.blockedTokenListProvider,
      poolProvider: this.v3PoolProvider,
      routeType: swapType,
      subgraphProvider: this.v3SubgraphProvider,
      routingConfig,
      chainId: this.chainId,
    });
    const poolsRaw = poolAccessor.getAllPools();

    // Drop any pools that contain fee on transfer tokens (not supported by v3) or have issues with being transferred.
    const pools = await this.applyTokenValidatorToPools(
      poolsRaw,
      (
        token: Currency,
        tokenValidation: TokenValidationResult | undefined
      ): boolean => {
        // If there is no available validation result we assume the token is fine.
        if (!tokenValidation) {
          return false;
        }

        // Only filters out *intermediate* pools that involve tokens that we detect
        // cant be transferred. This prevents us trying to route through tokens that may
        // not be transferrable, but allows users to still swap those tokens if they
        // specify.
        //
        if (
          tokenValidation == TokenValidationResult.STF &&
          (token.equals(tokenIn) || token.equals(tokenOut))
        ) {
          return false;
        }

        return (
          tokenValidation == TokenValidationResult.FOT ||
          tokenValidation == TokenValidationResult.STF
        );
      }
    );

    // Given all our candidate pools, compute all the possible ways to route from tokenIn to tokenOut.
    const { maxSwapsPerPath } = routingConfig;
    const routes = computeAllV3Routes(
      tokenIn,
      tokenOut,
      pools,
      maxSwapsPerPath
    );

    if (routes.length == 0) {
      return { routesWithValidQuotes: [], candidatePools };
    }

    // For all our routes, and all the fractional amounts, fetch quotes on-chain.
    const quoteFn =
      swapType == TradeType.EXACT_INPUT
        ? this.onChainQuoteProvider.getQuotesManyExactIn.bind(
            this.onChainQuoteProvider
          )
        : this.onChainQuoteProvider.getQuotesManyExactOut.bind(
            this.onChainQuoteProvider
          );

    const beforeQuotes = Date.now();
    log.info(
      `Getting quotes for V3 for ${routes.length} routes with ${amounts.length} amounts per route.`
    );

    const { routesWithQuotes } = await quoteFn<V3Route>(amounts, routes, {
      blockNumber: routingConfig.blockNumber,
    });

    metric.putMetric(
      'V3QuotesLoad',
      Date.now() - beforeQuotes,
      MetricLoggerUnit.Milliseconds
    );

    metric.putMetric(
      'V3QuotesFetched',
      _(routesWithQuotes)
        .map(([, quotes]) => quotes.length)
        .sum(),
      MetricLoggerUnit.Count
    );

    const routesWithValidQuotes = [];

    for (const routeWithQuote of routesWithQuotes) {
      const [route, quotes] = routeWithQuote;

      for (let i = 0; i < quotes.length; i++) {
        const percent = percents[i]!;
        const amountQuote = quotes[i]!;
        const {
          quote,
          amount,
          sqrtPriceX96AfterList,
          initializedTicksCrossedList,
          gasEstimate,
        } = amountQuote;

        if (
          !quote ||
          !sqrtPriceX96AfterList ||
          !initializedTicksCrossedList ||
          !gasEstimate
        ) {
          log.debug(
            {
              route: routeToString(route),
              amountQuote,
            },
            'Dropping a null V3 quote for route.'
          );
          continue;
        }

        const routeWithValidQuote = new V3RouteWithValidQuote({
          route,
          rawQuote: quote,
          amount,
          percent,
          sqrtPriceX96AfterList,
          initializedTicksCrossedList,
          quoterGasEstimate: gasEstimate,
          gasModel,
          quoteToken,
          tradeType: swapType,
          v3PoolProvider: this.v3PoolProvider,
        });

        routesWithValidQuotes.push(routeWithValidQuote);
      }
    }

    return { routesWithValidQuotes, candidatePools };
  }

  private async getV2Quotes(
    tokenIn: Token,
    tokenOut: Token,
    amounts: CurrencyAmount[],
    percents: number[],
    quoteToken: Token,
    gasPriceWei: BigNumber,
    swapType: TradeType,
    routingConfig: AlphaRouterConfig
  ): Promise<{
    routesWithValidQuotes: V2RouteWithValidQuote[];
    candidatePools: CandidatePoolsBySelectionCriteria;
  }> {
    log.info('Starting to get V2 quotes');
    // Fetch all the pools that we will consider routing via. There are thousands
    // of pools, so we filter them to a set of candidate pools that we expect will
    // result in good prices.
    const { poolAccessor, candidatePools } = await getV2CandidatePools({
      tokenIn,
      tokenOut,
      tokenProvider: this.tokenProvider,
      blockedTokenListProvider: this.blockedTokenListProvider,
      poolProvider: this.v2PoolProvider,
      routeType: swapType,
      subgraphProvider: this.v2SubgraphProvider,
      routingConfig,
      chainId: this.chainId,
    });
    const poolsRaw = poolAccessor.getAllPools();

    // Drop any pools that contain tokens that can not be transferred according to the token validator.
    const pools = await this.applyTokenValidatorToPools(
      poolsRaw,
      (
        token: Currency,
        tokenValidation: TokenValidationResult | undefined
      ): boolean => {
        // If there is no available validation result we assume the token is fine.
        if (!tokenValidation) {
          return false;
        }

        // Only filters out *intermediate* pools that involve tokens that we detect
        // cant be transferred. This prevents us trying to route through tokens that may
        // not be transferrable, but allows users to still swap those tokens if they
        // specify.
        if (
          tokenValidation == TokenValidationResult.STF &&
          (token.equals(tokenIn) || token.equals(tokenOut))
        ) {
          return false;
        }

        return tokenValidation == TokenValidationResult.STF;
      }
    );

    // Given all our candidate pools, compute all the possible ways to route from tokenIn to tokenOut.
    const { maxSwapsPerPath } = routingConfig;
    const routes = computeAllV2Routes(
      tokenIn,
      tokenOut,
      pools,
      maxSwapsPerPath
    );

    if (routes.length == 0) {
      return { routesWithValidQuotes: [], candidatePools };
    }

    // For all our routes, and all the fractional amounts, fetch quotes on-chain.
    const quoteFn =
      swapType == TradeType.EXACT_INPUT
        ? this.v2QuoteProvider.getQuotesManyExactIn.bind(this.v2QuoteProvider)
        : this.v2QuoteProvider.getQuotesManyExactOut.bind(this.v2QuoteProvider);

    const beforeQuotes = Date.now();

    log.info(
      `Getting quotes for V2 for ${routes.length} routes with ${amounts.length} amounts per route.`
    );
    const { routesWithQuotes } = await quoteFn(amounts, routes);

    const V2gasModel = await this.v2GasModelFactory.buildGasModel({
      chainId: this.chainId,
      gasPriceWei,
      poolProvider: this.v2PoolProvider,
      token: quoteToken,
    });

    metric.putMetric(
      'V2QuotesLoad',
      Date.now() - beforeQuotes,
      MetricLoggerUnit.Milliseconds
    );

    metric.putMetric(
      'V2QuotesFetched',
      _(routesWithQuotes)
        .map(([, quotes]) => quotes.length)
        .sum(),
      MetricLoggerUnit.Count
    );

    const routesWithValidQuotes = [];

    for (const routeWithQuote of routesWithQuotes) {
      const [route, quotes] = routeWithQuote;

      for (let i = 0; i < quotes.length; i++) {
        const percent = percents[i]!;
        const amountQuote = quotes[i]!;
        const { quote, amount } = amountQuote;

        if (!quote) {
          log.debug(
            {
              route: routeToString(route),
              amountQuote,
            },
            'Dropping a null V2 quote for route.'
          );
          continue;
        }

        const routeWithValidQuote = new V2RouteWithValidQuote({
          route,
          rawQuote: quote,
          amount,
          percent,
          gasModel: V2gasModel,
          quoteToken,
          tradeType: swapType,
          v2PoolProvider: this.v2PoolProvider,
        });

        routesWithValidQuotes.push(routeWithValidQuote);
      }
    }

    return { routesWithValidQuotes, candidatePools };
  }

  private async getMixedRouteQuotes(
    tokenIn: Token,
    tokenOut: Token,
    amounts: CurrencyAmount[],
    percents: number[],
    quoteToken: Token,
    mixedRouteGasModel: IGasModel<MixedRouteWithValidQuote>,
    swapType: TradeType,
    routingConfig: AlphaRouterConfig
  ): Promise<{
    routesWithValidQuotes: MixedRouteWithValidQuote[];
    candidatePools: CandidatePoolsBySelectionCriteria;
  }> {
    log.info('Starting to get mixed quotes');

    if (swapType != TradeType.EXACT_INPUT) {
      throw new Error('Mixed route quotes are not supported for EXACT_OUTPUT');
    }

    const {
      V2poolAccessor,
      V3poolAccessor,
      candidatePools: mixedRouteCandidatePools,
    } = await getMixedRouteCandidatePools({
      tokenIn,
      tokenOut,
      tokenProvider: this.tokenProvider,
      blockedTokenListProvider: this.blockedTokenListProvider,
      v3poolProvider: this.v3PoolProvider,
      v2poolProvider: this.v2PoolProvider,
      routeType: swapType,
      v3subgraphProvider: this.v3SubgraphProvider,
      v2subgraphProvider: this.v2SubgraphProvider,
      routingConfig,
      chainId: this.chainId,
    });

    const V3poolsRaw = V3poolAccessor.getAllPools();
    const V2poolsRaw = V2poolAccessor.getAllPools();

    const poolsRaw = [...V3poolsRaw, ...V2poolsRaw];

    const candidatePools = mixedRouteCandidatePools;

    // Drop any pools that contain fee on transfer tokens (not supported by v3) or have issues with being transferred.
    const pools = await this.applyTokenValidatorToPools(
      poolsRaw,
      (
        token: Currency,
        tokenValidation: TokenValidationResult | undefined
      ): boolean => {
        // If there is no available validation result we assume the token is fine.
        if (!tokenValidation) {
          return false;
        }

        // Only filters out *intermediate* pools that involve tokens that we detect
        // cant be transferred. This prevents us trying to route through tokens that may
        // not be transferrable, but allows users to still swap those tokens if they
        // specify.
        //
        if (
          tokenValidation == TokenValidationResult.STF &&
          (token.equals(tokenIn) || token.equals(tokenOut))
        ) {
          return false;
        }

        return (
          tokenValidation == TokenValidationResult.FOT ||
          tokenValidation == TokenValidationResult.STF
        );
      }
    );

    const { maxSwapsPerPath } = routingConfig;

    const routes = computeAllMixedRoutes(
      tokenIn,
      tokenOut,
      pools,
      maxSwapsPerPath
    );

    if (routes.length == 0) {
      return { routesWithValidQuotes: [], candidatePools };
    }

    // For all our routes, and all the fractional amounts, fetch quotes on-chain.
    const quoteFn = this.onChainQuoteProvider.getQuotesManyExactIn.bind(
      this.onChainQuoteProvider
    );

    const beforeQuotes = Date.now();
    log.info(
      `Getting quotes for mixed for ${routes.length} routes with ${amounts.length} amounts per route.`
    );

    const { routesWithQuotes } = await quoteFn<MixedRoute>(amounts, routes, {
      blockNumber: routingConfig.blockNumber,
    });

    metric.putMetric(
      'MixedQuotesLoad',
      Date.now() - beforeQuotes,
      MetricLoggerUnit.Milliseconds
    );

    metric.putMetric(
      'MixedQuotesFetched',
      _(routesWithQuotes)
        .map(([, quotes]) => quotes.length)
        .sum(),
      MetricLoggerUnit.Count
    );

    const routesWithValidQuotes = [];

    for (const routeWithQuote of routesWithQuotes) {
      const [route, quotes] = routeWithQuote;

      for (let i = 0; i < quotes.length; i++) {
        const percent = percents[i]!;
        const amountQuote = quotes[i]!;
        const {
          quote,
          amount,
          sqrtPriceX96AfterList,
          initializedTicksCrossedList,
          gasEstimate,
        } = amountQuote;

        if (
          !quote ||
          !sqrtPriceX96AfterList ||
          !initializedTicksCrossedList ||
          !gasEstimate
        ) {
          log.debug(
            {
              route: routeToString(route),
              amountQuote,
            },
            'Dropping a null mixed quote for route.'
          );
          continue;
        }

        const routeWithValidQuote = new MixedRouteWithValidQuote({
          route,
          rawQuote: quote,
          amount,
          percent,
          sqrtPriceX96AfterList,
          initializedTicksCrossedList,
          quoterGasEstimate: gasEstimate,
          mixedRouteGasModel,
          quoteToken,
          tradeType: swapType,
          v3PoolProvider: this.v3PoolProvider,
          v2PoolProvider: this.v2PoolProvider,
        });

        routesWithValidQuotes.push(routeWithValidQuote);
      }
    }

    return { routesWithValidQuotes, candidatePools };
  }

  // Note multiplications here can result in a loss of precision in the amounts (e.g. taking 50% of 101)
  // This is reconcilled at the end of the algorithm by adding any lost precision to one of
  // the splits in the route.
  private getAmountDistribution(
    amount: CurrencyAmount,
    routingConfig: AlphaRouterConfig
  ): [number[], CurrencyAmount[]] {
    const { distributionPercent } = routingConfig;
    const percents = [];
    const amounts = [];

    for (let i = 1; i <= 100 / distributionPercent; i++) {
      percents.push(i * distributionPercent);
      amounts.push(amount.multiply(new Fraction(i * distributionPercent, 100)));
    }

    return [percents, amounts];
  }

  private async buildSwapAndAddMethodParameters(
    trade: Trade<Currency, Currency, TradeType>,
    swapAndAddOptions: SwapAndAddOptions,
    swapAndAddParameters: SwapAndAddParameters
  ): Promise<MethodParameters> {
    const {
      swapOptions: { recipient, slippageTolerance, deadline, inputTokenPermit },
      addLiquidityOptions: addLiquidityConfig,
    } = swapAndAddOptions;

    const preLiquidityPosition = swapAndAddParameters.preLiquidityPosition;
    const finalBalanceTokenIn =
      swapAndAddParameters.initialBalanceTokenIn.subtract(trade.inputAmount);
    const finalBalanceTokenOut =
      swapAndAddParameters.initialBalanceTokenOut.add(trade.outputAmount);
    const approvalTypes = await this.swapRouterProvider.getApprovalType(
      finalBalanceTokenIn,
      finalBalanceTokenOut
    );
    const zeroForOne = finalBalanceTokenIn.currency.wrapped.sortsBefore(
      finalBalanceTokenOut.currency.wrapped
    );
    return SwapRouter.swapAndAddCallParameters(
      trade,
      {
        recipient,
        slippageTolerance,
        deadlineOrPreviousBlockhash: deadline,
        inputTokenPermit,
      },
      Position.fromAmounts({
        pool: preLiquidityPosition.pool,
        tickLower: preLiquidityPosition.tickLower,
        tickUpper: preLiquidityPosition.tickUpper,
        amount0: zeroForOne
          ? finalBalanceTokenIn.quotient.toString()
          : finalBalanceTokenOut.quotient.toString(),
        amount1: zeroForOne
          ? finalBalanceTokenOut.quotient.toString()
          : finalBalanceTokenIn.quotient.toString(),
        useFullPrecision: false,
      }),
      addLiquidityConfig,
      approvalTypes.approvalTokenIn,
      approvalTypes.approvalTokenOut
    );
  }

  private emitPoolSelectionMetrics(
    swapRouteRaw: {
      quote: CurrencyAmount;
      quoteGasAdjusted: CurrencyAmount;
      routes: RouteWithValidQuote[];
      estimatedGasUsed: BigNumber;
    },
    allPoolsBySelection: CandidatePoolsBySelectionCriteria[]
  ) {
    const poolAddressesUsed = new Set<string>();
    const { routes: routeAmounts } = swapRouteRaw;
    _(routeAmounts)
      .flatMap((routeAmount) => {
        const { poolAddresses } = routeAmount;
        return poolAddresses;
      })
      .forEach((address: string) => {
        poolAddressesUsed.add(address.toLowerCase());
      });

    for (const poolsBySelection of allPoolsBySelection) {
      const { protocol } = poolsBySelection;
      _.forIn(
        poolsBySelection.selections,
        (pools: PoolId[], topNSelection: string) => {
          const topNUsed =
            _.findLastIndex(pools, (pool) =>
              poolAddressesUsed.has(pool.id.toLowerCase())
            ) + 1;
          metric.putMetric(
            _.capitalize(`${protocol}${topNSelection}`),
            topNUsed,
            MetricLoggerUnit.Count
          );
        }
      );
    }

    let hasV3Route = false;
    let hasV2Route = false;
    let hasMixedRoute = false;
    for (const routeAmount of routeAmounts) {
      if (routeAmount.protocol == Protocol.V3) {
        hasV3Route = true;
      }
      if (routeAmount.protocol == Protocol.V2) {
        hasV2Route = true;
      }
      if (routeAmount.protocol == Protocol.MIXED) {
        hasMixedRoute = true;
      }
    }

    if (hasMixedRoute && (hasV3Route || hasV2Route)) {
      if (hasV3Route && hasV2Route) {
        metric.putMetric(
          `MixedAndV3AndV2SplitRoute`,
          1,
          MetricLoggerUnit.Count
        );
        metric.putMetric(
          `MixedAndV3AndV2SplitRouteForChain${this.chainId}`,
          1,
          MetricLoggerUnit.Count
        );
      } else if (hasV3Route) {
        metric.putMetric(`MixedAndV3SplitRoute`, 1, MetricLoggerUnit.Count);
        metric.putMetric(
          `MixedAndV3SplitRouteForChain${this.chainId}`,
          1,
          MetricLoggerUnit.Count
        );
      } else if (hasV2Route) {
        metric.putMetric(`MixedAndV2SplitRoute`, 1, MetricLoggerUnit.Count);
        metric.putMetric(
          `MixedAndV2SplitRouteForChain${this.chainId}`,
          1,
          MetricLoggerUnit.Count
        );
      }
    } else if (hasV3Route && hasV2Route) {
      metric.putMetric(`V3AndV2SplitRoute`, 1, MetricLoggerUnit.Count);
      metric.putMetric(
        `V3AndV2SplitRouteForChain${this.chainId}`,
        1,
        MetricLoggerUnit.Count
      );
    } else if (hasMixedRoute) {
      if (routeAmounts.length > 1) {
        metric.putMetric(`MixedSplitRoute`, 1, MetricLoggerUnit.Count);
        metric.putMetric(
          `MixedSplitRouteForChain${this.chainId}`,
          1,
          MetricLoggerUnit.Count
        );
      } else {
        metric.putMetric(`MixedRoute`, 1, MetricLoggerUnit.Count);
        metric.putMetric(
          `MixedRouteForChain${this.chainId}`,
          1,
          MetricLoggerUnit.Count
        );
      }
    } else if (hasV3Route) {
      if (routeAmounts.length > 1) {
        metric.putMetric(`V3SplitRoute`, 1, MetricLoggerUnit.Count);
        metric.putMetric(
          `V3SplitRouteForChain${this.chainId}`,
          1,
          MetricLoggerUnit.Count
        );
      } else {
        metric.putMetric(`V3Route`, 1, MetricLoggerUnit.Count);
        metric.putMetric(
          `V3RouteForChain${this.chainId}`,
          1,
          MetricLoggerUnit.Count
        );
      }
    } else if (hasV2Route) {
      if (routeAmounts.length > 1) {
        metric.putMetric(`V2SplitRoute`, 1, MetricLoggerUnit.Count);
        metric.putMetric(
          `V2SplitRouteForChain${this.chainId}`,
          1,
          MetricLoggerUnit.Count
        );
      } else {
        metric.putMetric(`V2Route`, 1, MetricLoggerUnit.Count);
        metric.putMetric(
          `V2RouteForChain${this.chainId}`,
          1,
          MetricLoggerUnit.Count
        );
      }
    }
  }

  private calculateOptimalRatio(
    position: Position,
    sqrtRatioX96: JSBI,
    zeroForOne: boolean
  ): Fraction {
    const upperSqrtRatioX96 = TickMath.getSqrtRatioAtTick(position.tickUpper);
    const lowerSqrtRatioX96 = TickMath.getSqrtRatioAtTick(position.tickLower);

    // returns Fraction(0, 1) for any out of range position regardless of zeroForOne. Implication: function
    // cannot be used to determine the trading direction of out of range positions.
    if (
      JSBI.greaterThan(sqrtRatioX96, upperSqrtRatioX96) ||
      JSBI.lessThan(sqrtRatioX96, lowerSqrtRatioX96)
    ) {
      return new Fraction(0, 1);
    }

    const precision = JSBI.BigInt('1' + '0'.repeat(18));
    let optimalRatio = new Fraction(
      SqrtPriceMath.getAmount0Delta(
        sqrtRatioX96,
        upperSqrtRatioX96,
        precision,
        true
      ),
      SqrtPriceMath.getAmount1Delta(
        sqrtRatioX96,
        lowerSqrtRatioX96,
        precision,
        true
      )
    );
    if (!zeroForOne) optimalRatio = optimalRatio.invert();
    return optimalRatio;
  }

  private absoluteValue(fraction: Fraction): Fraction {
    const numeratorAbs = JSBI.lessThan(fraction.numerator, JSBI.BigInt(0))
      ? JSBI.unaryMinus(fraction.numerator)
      : fraction.numerator;
    const denominatorAbs = JSBI.lessThan(fraction.denominator, JSBI.BigInt(0))
      ? JSBI.unaryMinus(fraction.denominator)
      : fraction.denominator;
    return new Fraction(numeratorAbs, denominatorAbs);
  }

  private getBlockNumberPromise(): number | Promise<number> {
    return retry(
      async (_b, attempt) => {
        if (attempt > 1) {
          log.info(`Get block number attempt ${attempt}`);
        }
        return this.provider.getBlockNumber();
      },
      {
        retries: 2,
        minTimeout: 100,
        maxTimeout: 1000,
      }
    );
  }
}<|MERGE_RESOLUTION|>--- conflicted
+++ resolved
@@ -25,11 +25,8 @@
   CachingV3SubgraphProvider,
   EIP1559GasPriceProvider,
   ETHGasStationInfoProvider,
-<<<<<<< HEAD
+  IOnChainQuoteProvider,
   ISimulator,
-=======
-  IOnChainQuoteProvider,
->>>>>>> 42182202
   ISwapRouterProvider,
   IV2QuoteProvider,
   IV2SubgraphProvider,
@@ -344,25 +341,17 @@
   protected provider: BaseProvider;
   protected multicall2Provider: UniswapMulticallProvider;
   protected v3SubgraphProvider: IV3SubgraphProvider;
-<<<<<<< HEAD
-  protected v3QuoteProvider: IV3QuoteProvider;
-=======
   protected v3PoolProvider: IV3PoolProvider;
   protected onChainQuoteProvider: IOnChainQuoteProvider;
->>>>>>> 42182202
   protected v2SubgraphProvider: IV2SubgraphProvider;
   protected v2QuoteProvider: IV2QuoteProvider;
+  protected v2PoolProvider: IV2PoolProvider;
   protected tokenProvider: ITokenProvider;
   protected gasPriceProvider: IGasPriceProvider;
   protected swapRouterProvider: ISwapRouterProvider;
   protected v3GasModelFactory: IOnChainGasModelFactory;
   protected v2GasModelFactory: IV2GasModelFactory;
-<<<<<<< HEAD
-  protected v2PoolProvider: IV2PoolProvider;
-  protected v3PoolProvider: IV3PoolProvider;
-=======
   protected mixedRouteGasModelFactory: IOnChainGasModelFactory;
->>>>>>> 42182202
   protected tokenValidatorProvider?: ITokenValidatorProvider;
   protected blockedTokenListProvider?: ITokenListProvider;
   protected l2GasDataProvider?:
@@ -404,15 +393,10 @@
         new V3PoolProvider(ID_TO_CHAIN_ID(chainId), this.multicall2Provider),
         new NodeJSCache(new NodeCache({ stdTTL: 360, useClones: false }))
       );
-<<<<<<< HEAD
     this.simulator = simulator;
-    if (v3QuoteProvider) {
-      this.v3QuoteProvider = v3QuoteProvider;
-=======
 
     if (onChainQuoteProvider) {
       this.onChainQuoteProvider = onChainQuoteProvider;
->>>>>>> 42182202
     } else {
       switch (chainId) {
         case ChainId.OPTIMISM:
