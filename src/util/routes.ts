import { Percent } from '@uniswap/sdk-core';
import { Pair } from '@uniswap/v2-sdk';
import { Pool } from '@uniswap/v3-sdk';
import _ from 'lodash';

import { RouteWithValidQuote } from '../routers/alpha-router';
import { MixedRoute, V2Route, V3Route } from '../routers/router';

<<<<<<< HEAD
export const routeToString = (
  route: V3Route | V2Route | MixedRoute
): string => {
=======
import { CurrencyAmount } from '.';

export const routeToString = (route: V3Route | V2Route): string => {
  const isV3Route = (route: V3Route | V2Route): route is V3Route =>
    (route as V3Route).pools != undefined;
>>>>>>> cd8587a9
  const routeStr = [];
  const tokens =
    route instanceof V3Route || route instanceof MixedRoute
      ? route.tokenPath
      : // V2Route only has path
        route.path;
  const tokenPath = _.map(tokens, (token) => `${token.symbol}`);
  const pools =
    route instanceof V3Route || route instanceof MixedRoute
      ? route.pools
      : route.pairs;
  const poolFeePath = _.map(pools, (pool) => {
    return `${
      pool instanceof Pool
        ? ` -- ${pool.fee / 10000}% [${Pool.getAddress(
            pool.token0,
            pool.token1,
            pool.fee
          )}]`
        : ` -- [${Pair.getAddress(
            (pool as Pair).token0,
            (pool as Pair).token1
          )}]`
    } --> `;
  });

  for (let i = 0; i < tokenPath.length; i++) {
    routeStr.push(tokenPath[i]);
    if (i < poolFeePath.length) {
      routeStr.push(poolFeePath[i]);
    }
  }

  return routeStr.join('');
};

export const routeAmountsToString = (
  routeAmounts: RouteWithValidQuote[]
): string => {
  const total = _.reduce(
    routeAmounts,
    (total: CurrencyAmount, cur: RouteWithValidQuote) => {
      return total.add(cur.amount);
    },
    CurrencyAmount.fromRawAmount(routeAmounts[0]!.amount.currency, 0)
  );

  const routeStrings = _.map(routeAmounts, ({ protocol, route, amount }) => {
    const portion = amount.divide(total);
    const percent = new Percent(portion.numerator, portion.denominator);
    return `[${protocol}] ${percent.toFixed(2)}% = ${routeToString(route)}`;
  });

  return _.join(routeStrings, ', ');
};

export const routeAmountToString = (
  routeAmount: RouteWithValidQuote
): string => {
  const { route, amount } = routeAmount;
  return `${amount.toExact()} = ${routeToString(route)}`;
};

export const poolToString = (p: Pool | Pair): string => {
  return `${p.token0.symbol}/${p.token1.symbol}${
    p instanceof Pool ? `/${p.fee / 10000}%` : ``
  }`;
};<|MERGE_RESOLUTION|>--- conflicted
+++ resolved
@@ -3,20 +3,13 @@
 import { Pool } from '@uniswap/v3-sdk';
 import _ from 'lodash';
 
+import { CurrencyAmount } from '.';
 import { RouteWithValidQuote } from '../routers/alpha-router';
 import { MixedRoute, V2Route, V3Route } from '../routers/router';
 
-<<<<<<< HEAD
 export const routeToString = (
   route: V3Route | V2Route | MixedRoute
 ): string => {
-=======
-import { CurrencyAmount } from '.';
-
-export const routeToString = (route: V3Route | V2Route): string => {
-  const isV3Route = (route: V3Route | V2Route): route is V3Route =>
-    (route as V3Route).pools != undefined;
->>>>>>> cd8587a9
   const routeStr = [];
   const tokens =
     route instanceof V3Route || route instanceof MixedRoute
