--- conflicted
+++ resolved
@@ -1,14 +1,13 @@
-import { Currency, Ether } from '@uniswap/sdk-core';
+import { ChainId, Currency, Ether } from '@uniswap/sdk-core';
 import {
   CEUR_CELO,
   CEUR_CELO_ALFAJORES,
-  ChainId,
   CUSD_CELO,
   DAI_MAINNET,
   DAI_ON,
   ExtendedEther,
   nativeOnChain,
-  UNI_GÖRLI,
+  UNI_GOERLI,
   UNI_MAINNET,
   USDC_MAINNET,
   USDC_ON,
@@ -35,11 +34,7 @@
       return '0xf04a5cc80b1e94c69b48f5ee68a08cd2f09a7c3e';
     case WNATIVE_ON(ChainId.ARBITRUM_ONE):
       return '0x80a9ae39310abf666a87c743d6ebbd0e8c42158e';
-<<<<<<< HEAD
     case WNATIVE_ON(ChainId.GOERLI):
-=======
-    case WNATIVE_ON(ChainId.GÖRLI):
->>>>>>> b4af6023
       return '0x2372031bb0fc735722aa4009aebf66e8beaf4ba1';
     case WNATIVE_ON(ChainId.POLYGON):
       return '0x369582d2010b6ed950b571f4101e3bb9b554876f';
@@ -49,7 +44,7 @@
     case DAI_MAINNET:
     case USDT_MAINNET:
       return '0x47ac0fb4f2d84898e4d9e7b4dab3c24507a6d503';
-    case UNI_GÖRLI:
+    case UNI_GOERLI:
       return '0x41653c7d61609d856f29355e404f310ec4142cfb';
     case USDC_ON(ChainId.OPTIMISM):
       return '0xad7b4c162707e0b2b5f6fddbd3f8538a5fba0d60';
@@ -65,11 +60,7 @@
       return '0xe7804c37c13166ff0b37f5ae0bb07a3aebb6e245';
     case USDC_ON(ChainId.POLYGON_MUMBAI):
       return '0x48520ff9b32d8b5bf87abf789ea7b3c394c95ebe';
-<<<<<<< HEAD
     case DAI_ON(ChainId.GOERLI):
-=======
-    case DAI_ON(ChainId.GÖRLI):
->>>>>>> b4af6023
       return '0x20918f71e99c09ae2ac3e33dbde33457d3be01f4';
     case DAI_ON(ChainId.SEPOLIA):
       return '0x67550Df3290415611F6C140c81Cd770Ff1742cb9';
