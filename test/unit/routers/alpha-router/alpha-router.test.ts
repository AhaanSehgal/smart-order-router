import { BigNumber } from '@ethersproject/bignumber';
import { BaseProvider } from '@ethersproject/providers';
import { Protocol, SwapRouter } from '@uniswap/router-sdk';
import { Fraction, Percent, TradeType } from '@uniswap/sdk-core';
import { Pair } from '@uniswap/v2-sdk';
import { encodeSqrtRatioX96, Pool, Position } from '@uniswap/v3-sdk';
import JSBI from 'jsbi';
import _ from 'lodash';
import sinon from 'sinon';
import {
  AlphaRouter,
  AlphaRouterConfig,
  AmountQuote,
  CachingTokenListProvider,
  CurrencyAmount,
  DAI_MAINNET as DAI,
  ETHGasStationInfoProvider,
  MixedRoute,
  MixedRouteWithValidQuote,
  OnChainQuoteProvider,
  parseAmount,
  RouteWithQuotes,
  SwapAndAddConfig,
  SwapAndAddOptions,
  SwapRouterProvider,
  SwapToRatioStatus,
  TokenProvider,
  UniswapMulticallProvider,
  USDC_MAINNET as USDC,
  USDT_MAINNET as USDT,
  V2AmountQuote,
  V2QuoteProvider,
  V2Route,
  V2RouteWithQuotes,
  V2RouteWithValidQuote,
  V2SubgraphPool,
  V2SubgraphProvider,
  V3HeuristicGasModelFactory,
  V3PoolProvider,
  V3Route,
  V3RouteWithValidQuote,
  V3SubgraphPool,
  V3SubgraphProvider,
  WRAPPED_NATIVE_CURRENCY,
} from '../../../../src';
import { ProviderConfig } from '../../../../src/providers/provider';
import {
  TokenValidationResult,
  TokenValidatorProvider,
} from '../../../../src/providers/token-validator-provider';
import { V2PoolProvider } from '../../../../src/providers/v2/pool-provider';
import { MixedRouteHeuristicGasModelFactory } from '../../../../src/routers/alpha-router/gas-models/mixedRoute/mixed-route-heuristic-gas-model';
import { V2HeuristicGasModelFactory } from '../../../../src/routers/alpha-router/gas-models/v2/v2-heuristic-gas-model';
import {
  buildMockTokenAccessor,
  buildMockV2PoolAccessor,
  buildMockV3PoolAccessor,
  DAI_USDT,
  DAI_USDT_LOW,
  DAI_USDT_MEDIUM,
  mockBlock,
  mockBlockBN,
  mockGasPriceWeiBN,
  MOCK_ZERO_DEC_TOKEN,
  pairToV2SubgraphPool,
  poolToV3SubgraphPool,
  USDC_DAI,
  USDC_DAI_LOW,
  USDC_DAI_MEDIUM,
  USDC_MOCK_LOW,
  USDC_USDT_MEDIUM,
  USDC_WETH,
  USDC_WETH_LOW,
  WBTC_WETH,
  WETH9_USDT_LOW,
  WETH_USDT,
} from '../../../test-util/mock-data';

const helper = require('../../../../src/routers/alpha-router/functions/calculate-ratio-amount-in');

describe.only('alpha router', () => {
  let mockProvider: sinon.SinonStubbedInstance<BaseProvider>;
  let mockMulticallProvider: sinon.SinonStubbedInstance<UniswapMulticallProvider>;
  let mockTokenProvider: sinon.SinonStubbedInstance<TokenProvider>;

  let mockV3PoolProvider: sinon.SinonStubbedInstance<V3PoolProvider>;
  let mockV3SubgraphProvider: sinon.SinonStubbedInstance<V3SubgraphProvider>;
  let mockOnChainQuoteProvider: sinon.SinonStubbedInstance<OnChainQuoteProvider>;
  let mockV3GasModelFactory: sinon.SinonStubbedInstance<V3HeuristicGasModelFactory>;
  let mockMixedRouteGasModelFactory: sinon.SinonStubbedInstance<MixedRouteHeuristicGasModelFactory>;

  let mockV2PoolProvider: sinon.SinonStubbedInstance<V2PoolProvider>;
  let mockV2SubgraphProvider: sinon.SinonStubbedInstance<V2SubgraphProvider>;
  let mockV2QuoteProvider: sinon.SinonStubbedInstance<V2QuoteProvider>;
  let mockV2GasModelFactory: sinon.SinonStubbedInstance<V2HeuristicGasModelFactory>;

  let mockGasPriceProvider: sinon.SinonStubbedInstance<ETHGasStationInfoProvider>;

  let mockBlockTokenListProvider: sinon.SinonStubbedInstance<CachingTokenListProvider>;
  let mockTokenValidatorProvider: sinon.SinonStubbedInstance<TokenValidatorProvider>;

  let alphaRouter: AlphaRouter;

  const ROUTING_CONFIG: AlphaRouterConfig = {
    v3PoolSelection: {
      topN: 0,
      topNDirectSwaps: 0,
      topNTokenInOut: 0,
      topNSecondHop: 0,
      topNWithEachBaseToken: 0,
      topNWithBaseToken: 0,
    },
    v2PoolSelection: {
      topN: 0,
      topNDirectSwaps: 0,
      topNTokenInOut: 0,
      topNSecondHop: 0,
      topNWithEachBaseToken: 0,
      topNWithBaseToken: 0,
    },
    maxSwapsPerPath: 3,
    minSplits: 1,
    maxSplits: 3,
    distributionPercent: 25,
    forceCrossProtocol: false,
  };

  const SWAP_AND_ADD_CONFIG: SwapAndAddConfig = {
    ratioErrorTolerance: new Fraction(1, 100),
    maxIterations: 6,
  };

  const SWAP_AND_ADD_OPTIONS: SwapAndAddOptions = {
    addLiquidityOptions: {
      recipient: `0x${'00'.repeat(19)}01`,
    },
    swapOptions: {
      deadline: 100,
      recipient: '0xAb5801a7D398351b8bE11C439e05C5B3259aeC9B',
      slippageTolerance: new Percent(5, 10_000),
    },
  };

  const sumFn = (currencyAmounts: CurrencyAmount[]): CurrencyAmount => {
    let sum = currencyAmounts[0]!;
    for (let i = 1; i < currencyAmounts.length; i++) {
      sum = sum.add(currencyAmounts[i]!);
    }
    return sum;
  };

  beforeEach(() => {
    mockProvider = sinon.createStubInstance(BaseProvider);
    mockProvider.getBlockNumber.resolves(mockBlock);

    mockMulticallProvider = sinon.createStubInstance(UniswapMulticallProvider);

    mockTokenProvider = sinon.createStubInstance(TokenProvider);
    const mockTokens = [
      USDC,
      DAI,
      WRAPPED_NATIVE_CURRENCY[1],
      USDT,
      MOCK_ZERO_DEC_TOKEN,
    ];
    mockTokenProvider.getTokens.resolves(buildMockTokenAccessor(mockTokens));

    mockV3PoolProvider = sinon.createStubInstance(V3PoolProvider);
    const v3MockPools = [
      USDC_DAI_LOW,
      USDC_DAI_MEDIUM,
      USDC_WETH_LOW,
      WETH9_USDT_LOW,
      DAI_USDT_LOW,
      USDC_USDT_MEDIUM,
      USDC_MOCK_LOW,
    ];
    mockV3PoolProvider.getPools.resolves(buildMockV3PoolAccessor(v3MockPools));
    mockV3PoolProvider.getPoolAddress.callsFake((tA, tB, fee) => ({
      poolAddress: Pool.getAddress(tA, tB, fee),
      token0: tA,
      token1: tB,
    }));

    const v2MockPools = [DAI_USDT, USDC_WETH, WETH_USDT, USDC_DAI, WBTC_WETH];
    mockV2PoolProvider = sinon.createStubInstance(V2PoolProvider);
    mockV2PoolProvider.getPools.resolves(buildMockV2PoolAccessor(v2MockPools));
    mockV2PoolProvider.getPoolAddress.callsFake((tA, tB) => ({
      poolAddress: Pair.getAddress(tA, tB),
      token0: tA,
      token1: tB,
    }));

    mockV3SubgraphProvider = sinon.createStubInstance(V3SubgraphProvider);
    const v3MockSubgraphPools: V3SubgraphPool[] = _.map(
      v3MockPools,
      poolToV3SubgraphPool
    );
    mockV3SubgraphProvider.getPools.resolves(v3MockSubgraphPools);

    mockV2SubgraphProvider = sinon.createStubInstance(V2SubgraphProvider);
    const v2MockSubgraphPools: V2SubgraphPool[] = _.map(
      v2MockPools,
      pairToV2SubgraphPool
    );
    mockV2SubgraphProvider.getPools.resolves(v2MockSubgraphPools);

    mockOnChainQuoteProvider = sinon.createStubInstance(OnChainQuoteProvider);
    mockOnChainQuoteProvider.getQuotesManyExactIn.callsFake(
      getQuotesManyExactInFn<V3Route | V2Route | MixedRoute>()
    );
    mockOnChainQuoteProvider.getQuotesManyExactOut.callsFake(
      async (
        amountOuts: CurrencyAmount[],
        routes: V3Route[],
        _providerConfig?: ProviderConfig
      ) => {
        const routesWithQuotes = _.map(routes, (r) => {
          const amountQuotes = _.map(amountOuts, (amountOut) => {
            return {
              amount: amountOut,
              quote: BigNumber.from(amountOut.quotient.toString()),
              sqrtPriceX96AfterList: [
                BigNumber.from(1),
                BigNumber.from(1),
                BigNumber.from(1),
              ],
              initializedTicksCrossedList: [1],
              gasEstimate: BigNumber.from(10000),
            } as AmountQuote;
          });
          return [r, amountQuotes];
        });

        return {
          routesWithQuotes: routesWithQuotes,
          blockNumber: mockBlockBN,
        } as {
          routesWithQuotes: RouteWithQuotes<V3Route>[];
          blockNumber: BigNumber;
        };
      }
    );

    mockV2QuoteProvider = sinon.createStubInstance(V2QuoteProvider);
    mockV2QuoteProvider.getQuotesManyExactIn.callsFake(
      async (amountIns: CurrencyAmount[], routes: V2Route[]) => {
        const routesWithQuotes = _.map(routes, (r) => {
          const amountQuotes = _.map(amountIns, (amountIn) => {
            return {
              amount: amountIn,
              quote: BigNumber.from(amountIn.quotient.toString()),
            } as V2AmountQuote;
          });
          return [r, amountQuotes];
        });

        return {
          routesWithQuotes: routesWithQuotes,
        } as { routesWithQuotes: V2RouteWithQuotes[] };
      }
    );

    mockV2QuoteProvider.getQuotesManyExactOut.callsFake(
      async (amountOuts: CurrencyAmount[], routes: V2Route[]) => {
        const routesWithQuotes = _.map(routes, (r) => {
          const amountQuotes = _.map(amountOuts, (amountOut) => {
            return {
              amount: amountOut,
              quote: BigNumber.from(amountOut.quotient.toString()),
            } as V2AmountQuote;
          });
          return [r, amountQuotes];
        });

        return {
          routesWithQuotes: routesWithQuotes,
        } as { routesWithQuotes: V2RouteWithQuotes[] };
      }
    );

    mockGasPriceProvider = sinon.createStubInstance(ETHGasStationInfoProvider);
    mockGasPriceProvider.getGasPrice.resolves({
      gasPriceWei: mockGasPriceWeiBN,
    });

    mockV3GasModelFactory = sinon.createStubInstance(
      V3HeuristicGasModelFactory
    );
    const v3MockGasModel = {
      estimateGasCost: sinon.stub(),
    };
    v3MockGasModel.estimateGasCost.callsFake((r: V3RouteWithValidQuote) => {
      return {
        gasEstimate: BigNumber.from(10000),
        gasCostInToken: CurrencyAmount.fromRawAmount(
          r.quoteToken,
          r.quote.multiply(new Fraction(95, 100)).quotient
        ),
        gasCostInUSD: CurrencyAmount.fromRawAmount(
          USDC,
          r.quote.multiply(new Fraction(95, 100)).quotient
        ),
      };
    });
    mockV3GasModelFactory.buildGasModel.resolves(v3MockGasModel);

    mockMixedRouteGasModelFactory = sinon.createStubInstance(
      MixedRouteHeuristicGasModelFactory
    );
    const mixedRouteMockGasModel = {
      estimateGasCost: sinon.stub(),
    };
    mixedRouteMockGasModel.estimateGasCost.callsFake(
      (r: MixedRouteWithValidQuote) => {
        return {
          gasEstimate: BigNumber.from(10000),
          gasCostInToken: CurrencyAmount.fromRawAmount(
            r.quoteToken,
            r.quote.multiply(new Fraction(95, 100)).quotient
          ),
          gasCostInUSD: CurrencyAmount.fromRawAmount(
            USDC,
            r.quote.multiply(new Fraction(95, 100)).quotient
          ),
        };
      }
    );
    mockMixedRouteGasModelFactory.buildGasModel.resolves(
      mixedRouteMockGasModel
    );

    mockV2GasModelFactory = sinon.createStubInstance(
      V2HeuristicGasModelFactory
    );
    const v2MockGasModel = {
      estimateGasCost: sinon.stub(),
    };
    v2MockGasModel.estimateGasCost.callsFake((r: V2RouteWithValidQuote) => {
      return {
        gasEstimate: BigNumber.from(10000),
        gasCostInToken: CurrencyAmount.fromRawAmount(
          r.quoteToken,
          r.quote.multiply(new Fraction(95, 100)).quotient
        ),
        gasCostInUSD: CurrencyAmount.fromRawAmount(
          USDC,
          r.quote.multiply(new Fraction(95, 100)).quotient
        ),
      };
    });
    mockV2GasModelFactory.buildGasModel.resolves(v2MockGasModel);

    mockBlockTokenListProvider = sinon.createStubInstance(
      CachingTokenListProvider
    );
    const mockSwapRouterProvider = sinon.createStubInstance(SwapRouterProvider);
    mockSwapRouterProvider.getApprovalType.resolves({
      approvalTokenIn: 1,
      approvalTokenOut: 1,
    });

    mockTokenValidatorProvider = sinon.createStubInstance(
      TokenValidatorProvider
    );
    mockTokenValidatorProvider.validateTokens.resolves({
      getValidationByToken: () => TokenValidationResult.UNKN,
    });

    alphaRouter = new AlphaRouter({
      chainId: 1,
      provider: mockProvider,
      multicall2Provider: mockMulticallProvider as any,
      v3SubgraphProvider: mockV3SubgraphProvider,
      v3PoolProvider: mockV3PoolProvider,
      onChainQuoteProvider: mockOnChainQuoteProvider,
      tokenProvider: mockTokenProvider,
      gasPriceProvider: mockGasPriceProvider,
      v3GasModelFactory: mockV3GasModelFactory,
      blockedTokenListProvider: mockBlockTokenListProvider,
      v2GasModelFactory: mockV2GasModelFactory,
      v2PoolProvider: mockV2PoolProvider,
      v2QuoteProvider: mockV2QuoteProvider,
      mixedRouteGasModelFactory: mockMixedRouteGasModelFactory,
      v2SubgraphProvider: mockV2SubgraphProvider,
      swapRouterProvider: mockSwapRouterProvider,
      tokenValidatorProvider: mockTokenValidatorProvider,
    });
  });

  describe('exact in', () => {
    test('succeeds to route across all protocols when no protocols specified', async () => {
      // Mock the quote providers so that for each protocol, one route and one
      // amount less than 100% of the input gives a huge quote.
      // Ensures a split route.
      mockV2QuoteProvider.getQuotesManyExactIn.callsFake(
        async (amountIns: CurrencyAmount[], routes: V2Route[]) => {
          const routesWithQuotes = _.map(routes, (r, routeIdx) => {
            const amountQuotes = _.map(amountIns, (amountIn, idx) => {
              const quote =
                idx == 1 && routeIdx == 1
                  ? BigNumber.from(amountIn.quotient.toString()).mul(10)
                  : BigNumber.from(amountIn.quotient.toString());
              return {
                amount: amountIn,
                quote,
              } as V2AmountQuote;
            });
            return [r, amountQuotes];
          });

          return {
            routesWithQuotes: routesWithQuotes,
          } as { routesWithQuotes: V2RouteWithQuotes[] };
        }
      );

      mockOnChainQuoteProvider.getQuotesManyExactIn.callsFake(
        async (
          amountIns: CurrencyAmount[],
          routes: (V3Route | V2Route | MixedRoute)[],
          _providerConfig?: ProviderConfig
        ) => {
          const routesWithQuotes = _.map(routes, (r, routeIdx) => {
            const amountQuotes = _.map(amountIns, (amountIn, idx) => {
              const quote =
                idx == 1 && routeIdx == 1
                  ? BigNumber.from(amountIn.quotient.toString()).mul(10)
                  : BigNumber.from(amountIn.quotient.toString());
              return {
                amount: amountIn,
                quote,
                sqrtPriceX96AfterList: [
                  BigNumber.from(1),
                  BigNumber.from(1),
                  BigNumber.from(1),
                ],
                initializedTicksCrossedList: [1],
                gasEstimate: BigNumber.from(10000),
              } as AmountQuote;
            });
            return [r, amountQuotes];
          });

          return {
            routesWithQuotes: routesWithQuotes,
            blockNumber: mockBlockBN,
          } as {
            routesWithQuotes: RouteWithQuotes<V3Route>[];
            blockNumber: BigNumber;
          };
        }
      );

      const amount = CurrencyAmount.fromRawAmount(USDC, 10000);

      const swap = await alphaRouter.route(
        amount,
        WRAPPED_NATIVE_CURRENCY[1],
        TradeType.EXACT_INPUT,
        undefined,
        { ...ROUTING_CONFIG }
      );
      expect(swap).toBeDefined();

      expect(mockProvider.getBlockNumber.called).toBeTruthy();
      expect(mockGasPriceProvider.getGasPrice.called).toBeTruthy();
      expect(
        mockV3GasModelFactory.buildGasModel.calledWith({
          chainId: 1,
          gasPriceWei: mockGasPriceWeiBN,
          V3poolProvider: sinon.match.any,
          token: WRAPPED_NATIVE_CURRENCY[1],
          l2GasDataProvider: undefined,
        })
      ).toBeTruthy();
      expect(
        mockV2GasModelFactory.buildGasModel.calledWith({
          chainId: 1,
          gasPriceWei: mockGasPriceWeiBN,
          poolProvider: sinon.match.any,
          token: WRAPPED_NATIVE_CURRENCY[1],
        })
      ).toBeTruthy();
      expect(
        mockMixedRouteGasModelFactory.buildGasModel.calledWith({
          chainId: 1,
          gasPriceWei: mockGasPriceWeiBN,
          V3poolProvider: sinon.match.any, /// v3 pool provider
          V2poolProvider: sinon.match.any,
          token: WRAPPED_NATIVE_CURRENCY[1],
        })
      ).toBeTruthy();

      sinon.assert.calledWith(
        mockOnChainQuoteProvider.getQuotesManyExactIn,
        sinon.match((value) => {
          return value instanceof Array && value.length == 4;
        }),
        sinon.match.array,
        sinon.match({ blockNumber: sinon.match.defined })
      );
      sinon.assert.calledWith(
        mockV2QuoteProvider.getQuotesManyExactIn,
        sinon.match((value) => {
          return value instanceof Array && value.length == 4;
        }),
        sinon.match.array
      );
<<<<<<< HEAD
=======
      sinon.assert.calledWith(
        mockMixedRouteQuoteProvider.getQuotesManyExactIn,
        sinon.match((value) => {
          return value instanceof Array && value.length == 4;
        }),
        sinon.match.array,
        sinon.match({ blockNumber: sinon.match.defined })
      );
>>>>>>> d699cd4f

      for (const r of swap!.route) {
        expect(r.route.input.equals(USDC)).toBeTruthy();
        expect(
          r.route.output.equals(WRAPPED_NATIVE_CURRENCY[1].wrapped)
        ).toBeTruthy();
      }

      expect(
        swap!.quote.currency.equals(WRAPPED_NATIVE_CURRENCY[1])
      ).toBeTruthy();
      expect(
        swap!.quoteGasAdjusted.currency.equals(WRAPPED_NATIVE_CURRENCY[1])
      ).toBeTruthy();
      expect(swap!.quote.greaterThan(swap!.quoteGasAdjusted)).toBeTruthy();
      expect(swap!.estimatedGasUsed.toString()).toEqual('20000');
      expect(
        swap!.estimatedGasUsedQuoteToken.currency.equals(
          WRAPPED_NATIVE_CURRENCY[1]
        )
      ).toBeTruthy();
      expect(
        swap!.estimatedGasUsedUSD.currency.equals(USDC) ||
          swap!.estimatedGasUsedUSD.currency.equals(USDT) ||
          swap!.estimatedGasUsedUSD.currency.equals(DAI)
      ).toBeTruthy();
      expect(swap!.gasPriceWei.toString()).toEqual(
        mockGasPriceWeiBN.toString()
      );
      expect(swap!.route).toHaveLength(2);

      expect(
        _.filter(swap!.route, (r) => r.protocol == Protocol.V3)
      ).toHaveLength(1);
      expect(
        _.filter(swap!.route, (r) => r.protocol == Protocol.V2)
      ).toHaveLength(1);
<<<<<<< HEAD
=======

      expect(
        _(swap!.route)
          .map((r) => r.percent)
          .sum()
      ).toEqual(100);

      expect(sumFn(_.map(swap!.route, (r) => r.amount)).equalTo(amount));

      expect(swap!.trade).toBeDefined();
      expect(swap!.methodParameters).not.toBeDefined();
      expect(swap!.blockNumber.toString()).toEqual(mockBlockBN.toString());
    });

    test('succeeds to route across all protocols when no protocols specified, mixed+v3', async () => {
      // Mock the quote providers so that for each protocol, one route and one
      // amount less than 100% of the input gives a huge quote.
      // Ensures a split route.
      mockV3QuoteProvider.getQuotesManyExactIn.callsFake(
        async (
          amountIns: CurrencyAmount[],
          routes: V3Route[],
          _providerConfig?: ProviderConfig
        ) => {
          const routesWithQuotes = _.map(routes, (r, routeIdx) => {
            const amountQuotes = _.map(amountIns, (amountIn, idx) => {
              const quote =
                idx == 1 && routeIdx == 1
                  ? BigNumber.from(amountIn.quotient.toString()).mul(10)
                  : BigNumber.from(amountIn.quotient.toString());
              return {
                amount: amountIn,
                quote,
                sqrtPriceX96AfterList: [
                  BigNumber.from(1),
                  BigNumber.from(1),
                  BigNumber.from(1),
                ],
                initializedTicksCrossedList: [1],
                gasEstimate: BigNumber.from(10000),
              } as AmountQuote;
            });
            return [r, amountQuotes];
          });

          return {
            routesWithQuotes: routesWithQuotes,
            blockNumber: mockBlockBN,
          } as {
            routesWithQuotes: RouteWithQuotes<V3Route>[];
            blockNumber: BigNumber;
          };
        }
      );

      mockMixedRouteQuoteProvider.getQuotesManyExactIn.callsFake(
        async (
          amountIns: CurrencyAmount[],
          routes: MixedRoute[],
          _providerConfig?: ProviderConfig
        ) => {
          const routesWithQuotes = _.map(routes, (r, routeIdx) => {
            const amountQuotes = _.map(amountIns, (amountIn, idx) => {
              const quote =
                idx == 1 && routeIdx == 1
                  ? /// Bump this to be just slightly favorable compared to v3 so we split between
                    /// v3 and mixed rather than just 2 v3.
                    BigNumber.from(amountIn.quotient.toString()).mul(11)
                  : BigNumber.from(amountIn.quotient.toString());
              return {
                amount: amountIn,
                quote,
                sqrtPriceX96AfterList: [
                  BigNumber.from(1),
                  BigNumber.from(1),
                  BigNumber.from(1),
                ],
                initializedTicksCrossedList: [1],
                gasEstimate: BigNumber.from(10000),
              } as AmountQuote;
            });
            return [r, amountQuotes];
          });

          return {
            routesWithQuotes: routesWithQuotes,
            blockNumber: mockBlockBN,
          } as {
            routesWithQuotes: RouteWithQuotes<MixedRoute>[];
            blockNumber: BigNumber;
          };
        }
      );

      const amount = CurrencyAmount.fromRawAmount(USDC, 10000);

      const swap = await alphaRouter.route(
        amount,
        WRAPPED_NATIVE_CURRENCY[1],
        TradeType.EXACT_INPUT,
        undefined,
        { ...ROUTING_CONFIG }
      );
      expect(swap).toBeDefined();

      console.log(swap);

      expect(mockProvider.getBlockNumber.called).toBeTruthy();
      expect(mockGasPriceProvider.getGasPrice.called).toBeTruthy();
      expect(
        mockV3GasModelFactory.buildGasModel.calledWith(
          1,
          mockGasPriceWeiBN,
          sinon.match.any,
          WRAPPED_NATIVE_CURRENCY[1]
        )
      ).toBeTruthy();
      expect(
        mockMixedRouteGasModelFactory.buildGasModel.calledWith(
          1,
          mockGasPriceWeiBN,
          sinon.match.any, /// v3 pool provider
          sinon.match.any, /// v2 pool provider
          WRAPPED_NATIVE_CURRENCY[1]
        )
      ).toBeTruthy();

      sinon.assert.calledWith(
        mockV3QuoteProvider.getQuotesManyExactIn,
        sinon.match((value) => {
          return value instanceof Array && value.length == 4;
        }),
        sinon.match.array,
        sinon.match({ blockNumber: sinon.match.defined })
      );
      sinon.assert.calledWith(
        mockMixedRouteQuoteProvider.getQuotesManyExactIn,
        sinon.match((value) => {
          return value instanceof Array && value.length == 4;
        }),
        sinon.match.array,
        sinon.match({ blockNumber: sinon.match.defined })
      );

      for (const r of swap!.route) {
        expect(r.route.input.equals(USDC)).toBeTruthy();
        expect(
          r.route.output.equals(WRAPPED_NATIVE_CURRENCY[1].wrapped)
        ).toBeTruthy();
      }

      expect(
        swap!.quote.currency.equals(WRAPPED_NATIVE_CURRENCY[1])
      ).toBeTruthy();
      expect(
        swap!.quoteGasAdjusted.currency.equals(WRAPPED_NATIVE_CURRENCY[1])
      ).toBeTruthy();
      expect(swap!.quote.greaterThan(swap!.quoteGasAdjusted)).toBeTruthy();
      expect(swap!.estimatedGasUsed.toString()).toEqual('20000');
      expect(
        swap!.estimatedGasUsedQuoteToken.currency.equals(
          WRAPPED_NATIVE_CURRENCY[1]
        )
      ).toBeTruthy();
      expect(
        swap!.estimatedGasUsedUSD.currency.equals(USDC) ||
          swap!.estimatedGasUsedUSD.currency.equals(USDT) ||
          swap!.estimatedGasUsedUSD.currency.equals(DAI)
      ).toBeTruthy();
      expect(swap!.gasPriceWei.toString()).toEqual(
        mockGasPriceWeiBN.toString()
      );
      expect(swap!.route).toHaveLength(2);

      expect(
        _.filter(swap!.route, (r) => r.protocol == Protocol.V3)
      ).toHaveLength(1);
      expect(
        _.filter(swap!.route, (r) => r.protocol == Protocol.MIXED)
      ).toHaveLength(1);
>>>>>>> d699cd4f

      expect(
        _(swap!.route)
          .map((r) => r.percent)
          .sum()
      ).toEqual(100);

      expect(sumFn(_.map(swap!.route, (r) => r.amount)).equalTo(amount));

      expect(swap!.trade).toBeDefined();
      expect(swap!.methodParameters).not.toBeDefined();
      expect(swap!.blockNumber.toString()).toEqual(mockBlockBN.toString());
    });

    test('succeeds to route across all protocols when all protocols are specified', async () => {
      // Mock the quote providers so that for each protocol, one route and one
      // amount less than 100% of the input gives a huge quote.
      // Ensures a split route.
      mockV2QuoteProvider.getQuotesManyExactIn.callsFake(
        async (amountIns: CurrencyAmount[], routes: V2Route[]) => {
          const routesWithQuotes = _.map(routes, (r, routeIdx) => {
            const amountQuotes = _.map(amountIns, (amountIn, idx) => {
              const quote =
                idx == 1 && routeIdx == 1
                  ? BigNumber.from(amountIn.quotient.toString()).mul(10)
                  : BigNumber.from(amountIn.quotient.toString());
              return {
                amount: amountIn,
                quote,
              } as V2AmountQuote;
            });
            return [r, amountQuotes];
          });

          return {
            routesWithQuotes: routesWithQuotes,
          } as { routesWithQuotes: V2RouteWithQuotes[] };
        }
      );

      mockOnChainQuoteProvider.getQuotesManyExactIn.callsFake(
        async (
          amountIns: CurrencyAmount[],
          routes: (V3Route | V2Route | MixedRoute)[],
          _providerConfig?: ProviderConfig
        ) => {
          const routesWithQuotes = _.map(routes, (r, routeIdx) => {
            const amountQuotes = _.map(amountIns, (amountIn, idx) => {
              const quote =
                idx == 1 && routeIdx == 1
                  ? BigNumber.from(amountIn.quotient.toString()).mul(10)
                  : BigNumber.from(amountIn.quotient.toString());
              return {
                amount: amountIn,
                quote,
                sqrtPriceX96AfterList: [
                  BigNumber.from(1),
                  BigNumber.from(1),
                  BigNumber.from(1),
                ],
                initializedTicksCrossedList: [1],
                gasEstimate: BigNumber.from(10000),
              } as AmountQuote;
            });
            return [r, amountQuotes];
          });

          return {
            routesWithQuotes: routesWithQuotes,
            blockNumber: mockBlockBN,
          } as {
            routesWithQuotes: RouteWithQuotes<V3Route>[];
            blockNumber: BigNumber;
          };
        }
      );

      const amount = CurrencyAmount.fromRawAmount(USDC, 10000);

      const swap = await alphaRouter.route(
        amount,
        WRAPPED_NATIVE_CURRENCY[1],
        TradeType.EXACT_INPUT,
        undefined,
        {
          ...ROUTING_CONFIG,
          protocols: [Protocol.V2, Protocol.V3],
        }
      );
      expect(swap).toBeDefined();

      expect(mockProvider.getBlockNumber.called).toBeTruthy();
      expect(mockGasPriceProvider.getGasPrice.called).toBeTruthy();
      expect(
        mockV3GasModelFactory.buildGasModel.calledWith({
          chainId: 1,
          gasPriceWei: mockGasPriceWeiBN,
          V3poolProvider: sinon.match.any,
          token: WRAPPED_NATIVE_CURRENCY[1],
          l2GasDataProvider: undefined,
        })
      ).toBeTruthy();
      expect(
        mockV2GasModelFactory.buildGasModel.calledWith({
          chainId: 1,
          gasPriceWei: mockGasPriceWeiBN,
          poolProvider: sinon.match.any,
          token: WRAPPED_NATIVE_CURRENCY[1],
        })
      ).toBeTruthy();

      sinon.assert.calledWith(
        mockOnChainQuoteProvider.getQuotesManyExactIn,
        sinon.match((value) => {
          return value instanceof Array && value.length == 4;
        }),
        sinon.match.array,
        sinon.match({ blockNumber: sinon.match.defined })
      );
      sinon.assert.calledWith(
        mockV2QuoteProvider.getQuotesManyExactIn,
        sinon.match((value) => {
          return value instanceof Array && value.length == 4;
        }),
        sinon.match.array
      );
      sinon.assert.calledWith(
        mockMixedRouteQuoteProvider.getQuotesManyExactIn,
        sinon.match((value) => {
          return value instanceof Array && value.length == 4;
        }),
        sinon.match.array
      );

      for (const r of swap!.route) {
        expect(r.route.input.equals(USDC)).toBeTruthy();
        expect(
          r.route.output.equals(WRAPPED_NATIVE_CURRENCY[1].wrapped)
        ).toBeTruthy();
      }

      expect(
        swap!.quote.currency.equals(WRAPPED_NATIVE_CURRENCY[1])
      ).toBeTruthy();
      expect(
        swap!.quoteGasAdjusted.currency.equals(WRAPPED_NATIVE_CURRENCY[1])
      ).toBeTruthy();
      expect(swap!.quote.greaterThan(swap!.quoteGasAdjusted)).toBeTruthy();
      expect(swap!.estimatedGasUsed.toString()).toEqual('20000');
      expect(
        swap!.estimatedGasUsedQuoteToken.currency.equals(
          WRAPPED_NATIVE_CURRENCY[1]
        )
      ).toBeTruthy();
      expect(
        swap!.estimatedGasUsedUSD.currency.equals(USDC) ||
          swap!.estimatedGasUsedUSD.currency.equals(USDT) ||
          swap!.estimatedGasUsedUSD.currency.equals(DAI)
      ).toBeTruthy();
      expect(swap!.gasPriceWei.toString()).toEqual(
        mockGasPriceWeiBN.toString()
      );
      expect(swap!.route).toHaveLength(2);

      expect(
        _.filter(swap!.route, (r) => r.protocol == Protocol.V3)
      ).toHaveLength(1);
      expect(
        _.filter(swap!.route, (r) => r.protocol == Protocol.V2)
      ).toHaveLength(1);

      expect(
        _(swap!.route)
          .map((r) => r.percent)
          .sum()
      ).toEqual(100);

      expect(sumFn(_.map(swap!.route, (r) => r.amount)).equalTo(amount));

      expect(swap!.trade).toBeDefined();
      expect(swap!.methodParameters).not.toBeDefined();
      expect(swap!.blockNumber.toString()).toEqual(mockBlockBN.toString());
    });

    test('succeeds to route to and from token with 0 decimals', async () => {
      const swapFrom = await alphaRouter.route(
        CurrencyAmount.fromRawAmount(USDC, 10000),
        MOCK_ZERO_DEC_TOKEN,
        TradeType.EXACT_INPUT,
        undefined,
        { ...ROUTING_CONFIG }
      );
      expect(swapFrom).toBeDefined();

      const swapTo = await alphaRouter.route(
        CurrencyAmount.fromRawAmount(MOCK_ZERO_DEC_TOKEN, 10000),
        USDC,
        TradeType.EXACT_INPUT,
        undefined,
        { ...ROUTING_CONFIG }
      );
      expect(swapTo).toBeDefined();
    });

    test('succeeds to route on v3 only', async () => {
      const swap = await alphaRouter.route(
        CurrencyAmount.fromRawAmount(USDC, 10000),
        WRAPPED_NATIVE_CURRENCY[1],
        TradeType.EXACT_INPUT,
        undefined,
        { ...ROUTING_CONFIG, protocols: [Protocol.V3] }
      );
      expect(swap).toBeDefined();

      expect(mockProvider.getBlockNumber.called).toBeTruthy();
      expect(mockGasPriceProvider.getGasPrice.called).toBeTruthy();
      expect(
        mockV3GasModelFactory.buildGasModel.calledWith({
          chainId: 1,
          gasPriceWei: mockGasPriceWeiBN,
          V3poolProvider: sinon.match.any,
          token: WRAPPED_NATIVE_CURRENCY[1],
          l2GasDataProvider: undefined,
        })
      ).toBeTruthy();

      sinon.assert.calledWith(
        mockOnChainQuoteProvider.getQuotesManyExactIn,
        sinon.match((value) => {
          return value instanceof Array && value.length == 4;
        }),
        sinon.match.array,
        sinon.match({ blockNumber: sinon.match.defined })
      );

      expect(
        swap!.quote.currency.equals(WRAPPED_NATIVE_CURRENCY[1])
      ).toBeTruthy();
      expect(
        swap!.quoteGasAdjusted.currency.equals(WRAPPED_NATIVE_CURRENCY[1])
      ).toBeTruthy();

      for (const r of swap!.route) {
        expect(r.route.input.equals(USDC)).toBeTruthy();
        expect(
          r.route.output.equals(WRAPPED_NATIVE_CURRENCY[1].wrapped)
        ).toBeTruthy();
      }

      expect(swap!.quote.greaterThan(swap!.quoteGasAdjusted)).toBeTruthy();
      expect(swap!.estimatedGasUsed.toString()).toEqual('10000');
      expect(
        swap!.estimatedGasUsedQuoteToken.currency.equals(
          WRAPPED_NATIVE_CURRENCY[1]
        )
      ).toBeTruthy();
      expect(
        swap!.estimatedGasUsedUSD.currency.equals(USDC) ||
          swap!.estimatedGasUsedUSD.currency.equals(USDT) ||
          swap!.estimatedGasUsedUSD.currency.equals(DAI)
      ).toBeTruthy();
      expect(swap!.gasPriceWei.toString()).toEqual(
        mockGasPriceWeiBN.toString()
      );
      expect(swap!.route).toHaveLength(1);
      expect(swap!.trade).toBeDefined();
      expect(swap!.methodParameters).not.toBeDefined();
      expect(swap!.blockNumber.toString()).toEqual(mockBlockBN.toString());
    });

    test('succeeds to route on v2 only', async () => {
      const swap = await alphaRouter.route(
        CurrencyAmount.fromRawAmount(USDC, 10000),
        WRAPPED_NATIVE_CURRENCY[1],
        TradeType.EXACT_INPUT,
        undefined,
        { ...ROUTING_CONFIG, protocols: [Protocol.V2] }
      );
      expect(swap).toBeDefined();

      expect(mockProvider.getBlockNumber.called).toBeTruthy();
      expect(mockGasPriceProvider.getGasPrice.called).toBeTruthy();
      expect(
        mockV2GasModelFactory.buildGasModel.calledWith({
          chainId: 1,
          gasPriceWei: mockGasPriceWeiBN,
          poolProvider: sinon.match.any,
          token: WRAPPED_NATIVE_CURRENCY[1],
        })
      ).toBeTruthy();

      sinon.assert.calledWith(
        mockV2QuoteProvider.getQuotesManyExactIn,
        sinon.match((value) => {
          return value instanceof Array && value.length == 4;
        }),
        sinon.match.array
      );

      expect(
        swap!.quote.currency.equals(WRAPPED_NATIVE_CURRENCY[1])
      ).toBeTruthy();
      expect(
        swap!.quoteGasAdjusted.currency.equals(WRAPPED_NATIVE_CURRENCY[1])
      ).toBeTruthy();

      for (const r of swap!.route) {
        expect(r.route.input.equals(USDC)).toBeTruthy();
        expect(
          r.route.output.equals(WRAPPED_NATIVE_CURRENCY[1].wrapped)
        ).toBeTruthy();
      }

      expect(swap!.quote.greaterThan(swap!.quoteGasAdjusted)).toBeTruthy();
      expect(swap!.estimatedGasUsed.toString()).toEqual('10000');
      expect(
        swap!.estimatedGasUsedQuoteToken.currency.equals(
          WRAPPED_NATIVE_CURRENCY[1]
        )
      ).toBeTruthy();
      expect(
        swap!.estimatedGasUsedUSD.currency.equals(USDC) ||
          swap!.estimatedGasUsedUSD.currency.equals(USDT) ||
          swap!.estimatedGasUsedUSD.currency.equals(DAI)
      ).toBeTruthy();
      expect(swap!.gasPriceWei.toString()).toEqual(
        mockGasPriceWeiBN.toString()
      );
      expect(swap!.route).toHaveLength(1);
      expect(swap!.trade).toBeDefined();
      expect(swap!.methodParameters).not.toBeDefined();
      expect(swap!.blockNumber.toString()).toEqual(mockBlockBN.toString());
    });

    test('succeeds to route on mixed only', async () => {
      const swap = await alphaRouter.route(
        CurrencyAmount.fromRawAmount(USDC, 10000),
        WRAPPED_NATIVE_CURRENCY[1],
        TradeType.EXACT_INPUT,
        undefined,
        { ...ROUTING_CONFIG, protocols: [Protocol.MIXED] }
      );
      expect(swap).toBeDefined();

      expect(mockProvider.getBlockNumber.called).toBeTruthy();
      expect(mockGasPriceProvider.getGasPrice.called).toBeTruthy();
      expect(
        mockMixedRouteGasModelFactory.buildGasModel.calledWith(
          1,
          mockGasPriceWeiBN,
          sinon.match.any,
          sinon.match.any,
          WRAPPED_NATIVE_CURRENCY[1]
        )
      ).toBeTruthy();

      sinon.assert.calledWith(
        mockMixedRouteQuoteProvider.getQuotesManyExactIn,
        sinon.match((value) => {
          return value instanceof Array && value.length == 4;
        }),
        sinon.match.array,
        sinon.match({ blockNumber: sinon.match.defined })
      );

      expect(
        swap!.quote.currency.equals(WRAPPED_NATIVE_CURRENCY[1])
      ).toBeTruthy();
      expect(
        swap!.quoteGasAdjusted.currency.equals(WRAPPED_NATIVE_CURRENCY[1])
      ).toBeTruthy();

      for (const r of swap!.route) {
        expect(r.protocol).toEqual(Protocol.MIXED);
        expect(r.route.input.equals(USDC)).toBeTruthy();
        expect(
          r.route.output.equals(WRAPPED_NATIVE_CURRENCY[1].wrapped)
        ).toBeTruthy();
      }

      expect(swap!.quote.greaterThan(swap!.quoteGasAdjusted)).toBeTruthy();
      expect(swap!.estimatedGasUsed.toString()).toEqual('10000');
      expect(
        swap!.estimatedGasUsedQuoteToken.currency.equals(
          WRAPPED_NATIVE_CURRENCY[1]
        )
      ).toBeTruthy();
      expect(
        swap!.estimatedGasUsedUSD.currency.equals(USDC) ||
          swap!.estimatedGasUsedUSD.currency.equals(USDT) ||
          swap!.estimatedGasUsedUSD.currency.equals(DAI)
      ).toBeTruthy();
      expect(swap!.gasPriceWei.toString()).toEqual(
        mockGasPriceWeiBN.toString()
      );
      expect(swap!.route).toHaveLength(1);
      expect(swap!.trade).toBeDefined();
      expect(swap!.methodParameters).not.toBeDefined();
      expect(swap!.blockNumber.toString()).toEqual(mockBlockBN.toString());
    });

    test('does not find a route on mixed only and disableMixedRoutesConsideration is true', async () => {
      const swap = await alphaRouter.route(
        CurrencyAmount.fromRawAmount(USDC, 10000),
        WRAPPED_NATIVE_CURRENCY[1],
        TradeType.EXACT_INPUT,
        undefined,
        {
          ...ROUTING_CONFIG,
          protocols: [Protocol.MIXED],
          disableMixedRoutesConsideration: true,
        }
      );
      expect(swap).toBeNull();
    });

    test('succeeds to route and generates calldata on v3 only', async () => {
      const swapParams = {
        deadline: Math.floor(Date.now() / 1000) + 1000000,
        recipient: '0xAb5801a7D398351b8bE11C439e05C5B3259aeC9B',
        slippageTolerance: new Percent(500, 10_000),
      };

      const swap = await alphaRouter.route(
        CurrencyAmount.fromRawAmount(USDC, 10000),
        WRAPPED_NATIVE_CURRENCY[1],
        TradeType.EXACT_INPUT,
        swapParams,
        { ...ROUTING_CONFIG, protocols: [Protocol.V3] }
      );
      expect(swap).toBeDefined();

      expect(mockProvider.getBlockNumber.called).toBeTruthy();
      expect(mockGasPriceProvider.getGasPrice.called).toBeTruthy();
      expect(
        mockV3GasModelFactory.buildGasModel.calledWith({
          chainId: 1,
          gasPriceWei: mockGasPriceWeiBN,
          V3poolProvider: sinon.match.any,
          token: WRAPPED_NATIVE_CURRENCY[1],
          l2GasDataProvider: undefined,
        })
      ).toBeTruthy();

      sinon.assert.calledWith(
        mockOnChainQuoteProvider.getQuotesManyExactIn,
        sinon.match((value) => {
          return value instanceof Array && value.length == 4;
        }),
        sinon.match.array,
        sinon.match({ blockNumber: sinon.match.defined })
      );

      expect(
        swap!.quote.currency.equals(WRAPPED_NATIVE_CURRENCY[1])
      ).toBeTruthy();
      expect(
        swap!.quoteGasAdjusted.currency.equals(WRAPPED_NATIVE_CURRENCY[1])
      ).toBeTruthy();

      for (const r of swap!.route) {
        expect(r.route.input.equals(USDC)).toBeTruthy();
        expect(
          r.route.output.equals(WRAPPED_NATIVE_CURRENCY[1].wrapped)
        ).toBeTruthy();
      }

      expect(swap!.quote.greaterThan(swap!.quoteGasAdjusted)).toBeTruthy();
      expect(swap!.estimatedGasUsed.toString()).toEqual('10000');
      expect(
        swap!.estimatedGasUsedQuoteToken.currency.equals(
          WRAPPED_NATIVE_CURRENCY[1]
        )
      ).toBeTruthy();
      expect(
        swap!.estimatedGasUsedUSD.currency.equals(USDC) ||
          swap!.estimatedGasUsedUSD.currency.equals(USDT) ||
          swap!.estimatedGasUsedUSD.currency.equals(DAI)
      ).toBeTruthy();
      expect(swap!.gasPriceWei.toString()).toEqual(
        mockGasPriceWeiBN.toString()
      );
      expect(swap!.route).toHaveLength(1);
      expect(swap!.trade).toBeDefined();
      expect(swap!.methodParameters).toBeDefined();
      expect(swap!.blockNumber.eq(mockBlockBN)).toBeTruthy();
    });

    test('succeeds to route and generates calldata on v2 only', async () => {
      const swapParams = {
        deadline: Math.floor(Date.now() / 1000) + 1000000,
        recipient: '0xAb5801a7D398351b8bE11C439e05C5B3259aeC9B',
        slippageTolerance: new Percent(500, 10_000),
      };

      const swap = await alphaRouter.route(
        CurrencyAmount.fromRawAmount(USDC, 10000),
        WRAPPED_NATIVE_CURRENCY[1],
        TradeType.EXACT_INPUT,
        swapParams,
        { ...ROUTING_CONFIG, protocols: [Protocol.V2] }
      );
      expect(swap).toBeDefined();

      expect(mockProvider.getBlockNumber.called).toBeTruthy();
      expect(mockGasPriceProvider.getGasPrice.called).toBeTruthy();
      expect(
        mockV2GasModelFactory.buildGasModel.calledWith({
          chainId: 1,
          gasPriceWei: mockGasPriceWeiBN,
          poolProvider: sinon.match.any,
          token: WRAPPED_NATIVE_CURRENCY[1],
        })
      ).toBeTruthy();

      sinon.assert.calledWith(
        mockV2QuoteProvider.getQuotesManyExactIn,
        sinon.match((value) => {
          return value instanceof Array && value.length == 4;
        }),
        sinon.match.array
      );

      expect(
        swap!.quote.currency.equals(WRAPPED_NATIVE_CURRENCY[1])
      ).toBeTruthy();
      expect(
        swap!.quoteGasAdjusted.currency.equals(WRAPPED_NATIVE_CURRENCY[1])
      ).toBeTruthy();

      for (const r of swap!.route) {
        expect(r.route.input.equals(USDC)).toBeTruthy();
        expect(
          r.route.output.equals(WRAPPED_NATIVE_CURRENCY[1].wrapped)
        ).toBeTruthy();
      }

      expect(swap!.quote.greaterThan(swap!.quoteGasAdjusted)).toBeTruthy();
      expect(swap!.estimatedGasUsed.toString()).toEqual('10000');
      expect(
        swap!.estimatedGasUsedQuoteToken.currency.equals(
          WRAPPED_NATIVE_CURRENCY[1]
        )
      ).toBeTruthy();
      expect(
        swap!.estimatedGasUsedUSD.currency.equals(USDC) ||
          swap!.estimatedGasUsedUSD.currency.equals(USDT) ||
          swap!.estimatedGasUsedUSD.currency.equals(DAI)
      ).toBeTruthy();
      expect(swap!.gasPriceWei.toString()).toEqual(
        mockGasPriceWeiBN.toString()
      );
      expect(swap!.route).toHaveLength(1);
      expect(swap!.trade).toBeDefined();
      expect(swap!.methodParameters).toBeDefined();
      expect(swap!.blockNumber.eq(mockBlockBN)).toBeTruthy();
    });

    test('succeeds to route and generates calldata on mixed only', async () => {
      const swapParams = {
        deadline: Math.floor(Date.now() / 1000) + 1000000,
        recipient: '0xAb5801a7D398351b8bE11C439e05C5B3259aeC9B',
        slippageTolerance: new Percent(500, 10_000),
      };

      const swap = await alphaRouter.route(
        CurrencyAmount.fromRawAmount(USDC, 10000),
        WRAPPED_NATIVE_CURRENCY[1],
        TradeType.EXACT_INPUT,
        swapParams,
        { ...ROUTING_CONFIG, protocols: [Protocol.MIXED] }
      );
      expect(swap).toBeDefined();

      expect(mockProvider.getBlockNumber.called).toBeTruthy();
      expect(mockGasPriceProvider.getGasPrice.called).toBeTruthy();
      expect(
        mockMixedRouteGasModelFactory.buildGasModel.calledWith(
          1,
          mockGasPriceWeiBN,
          sinon.match.any,
          sinon.match.any,
          WRAPPED_NATIVE_CURRENCY[1]
        )
      ).toBeTruthy();

      sinon.assert.calledWith(
        mockMixedRouteQuoteProvider.getQuotesManyExactIn,
        sinon.match((value) => {
          return value instanceof Array && value.length == 4;
        }),
        sinon.match.array,
        sinon.match({ blockNumber: sinon.match.defined })
      );

      expect(
        swap!.quote.currency.equals(WRAPPED_NATIVE_CURRENCY[1])
      ).toBeTruthy();
      expect(
        swap!.quoteGasAdjusted.currency.equals(WRAPPED_NATIVE_CURRENCY[1])
      ).toBeTruthy();

      for (const r of swap!.route) {
        expect(r.protocol).toEqual(Protocol.MIXED);
        expect(r.route.input.equals(USDC)).toBeTruthy();
        expect(
          r.route.output.equals(WRAPPED_NATIVE_CURRENCY[1].wrapped)
        ).toBeTruthy();
      }

      expect(swap!.quote.greaterThan(swap!.quoteGasAdjusted)).toBeTruthy();
      expect(swap!.estimatedGasUsed.toString()).toEqual('10000');
      expect(
        swap!.estimatedGasUsedQuoteToken.currency.equals(
          WRAPPED_NATIVE_CURRENCY[1]
        )
      ).toBeTruthy();
      expect(
        swap!.estimatedGasUsedUSD.currency.equals(USDC) ||
          swap!.estimatedGasUsedUSD.currency.equals(USDT) ||
          swap!.estimatedGasUsedUSD.currency.equals(DAI)
      ).toBeTruthy();
      expect(swap!.gasPriceWei.toString()).toEqual(
        mockGasPriceWeiBN.toString()
      );
      expect(swap!.route).toHaveLength(1);
      expect(swap!.trade).toBeDefined();
      expect(swap!.methodParameters).toBeDefined();
      expect(swap!.blockNumber.eq(mockBlockBN)).toBeTruthy();
    });
  });

  describe('exact out', () => {
    test('succeeds to route across all protocols', async () => {
      // Mock the quote providers so that for each protocol, one route and one
      // amount less than 100% of the input gives a huge quote.
      // Ensures a split route.
      mockV2QuoteProvider.getQuotesManyExactOut.callsFake(
        async (amountIns: CurrencyAmount[], routes: V2Route[]) => {
          const routesWithQuotes = _.map(routes, (r, routeIdx) => {
            const amountQuotes = _.map(amountIns, (amountIn, idx) => {
              const quote =
                idx == 1 && routeIdx == 1
                  ? BigNumber.from(amountIn.quotient.toString()).div(10)
                  : BigNumber.from(amountIn.quotient.toString());
              return {
                amount: amountIn,
                quote,
              } as V2AmountQuote;
            });
            return [r, amountQuotes];
          });

          return {
            routesWithQuotes: routesWithQuotes,
          } as { routesWithQuotes: V2RouteWithQuotes[] };
        }
      );

      mockOnChainQuoteProvider.getQuotesManyExactOut.callsFake(
        async (
          amountIns: CurrencyAmount[],
          routes: V3Route[],
          _providerConfig?: ProviderConfig
        ) => {
          const routesWithQuotes = _.map(routes, (r, routeIdx) => {
            const amountQuotes = _.map(amountIns, (amountIn, idx) => {
              const quote =
                idx == 1 && routeIdx == 1
                  ? BigNumber.from(amountIn.quotient.toString()).div(10)
                  : BigNumber.from(amountIn.quotient.toString());
              return {
                amount: amountIn,
                quote,
                sqrtPriceX96AfterList: [
                  BigNumber.from(1),
                  BigNumber.from(1),
                  BigNumber.from(1),
                ],
                initializedTicksCrossedList: [1],
                gasEstimate: BigNumber.from(10000),
              } as AmountQuote;
            });
            return [r, amountQuotes];
          });

          return {
            routesWithQuotes: routesWithQuotes,
            blockNumber: mockBlockBN,
          } as {
            routesWithQuotes: RouteWithQuotes<V3Route>[];
            blockNumber: BigNumber;
          };
        }
      );

      const amount = CurrencyAmount.fromRawAmount(USDC, 10000);

      const swap = await alphaRouter.route(
        CurrencyAmount.fromRawAmount(WRAPPED_NATIVE_CURRENCY[1], 10000),
        USDC,
        TradeType.EXACT_OUTPUT,
        undefined,
        { ...ROUTING_CONFIG }
      );
      expect(swap).toBeDefined();

      expect(mockProvider.getBlockNumber.called).toBeTruthy();
      expect(mockGasPriceProvider.getGasPrice.called).toBeTruthy();
      expect(
        mockV3GasModelFactory.buildGasModel.calledWith({
          chainId: 1,
          gasPriceWei: mockGasPriceWeiBN,
          V3poolProvider: sinon.match.any,
          token: USDC,
          l2GasDataProvider: undefined,
        })
      ).toBeTruthy();
      expect(
        mockV2GasModelFactory.buildGasModel.calledWith({
          chainId: 1,
          gasPriceWei: mockGasPriceWeiBN,
          poolProvider: sinon.match.any,
          token: USDC,
        })
      ).toBeTruthy();
      expect(
        mockMixedRouteGasModelFactory.buildGasModel.calledWith(
          1,
          mockGasPriceWeiBN,
          sinon.match.any,
          sinon.match.any,
          USDC
        )
      ).toBeTruthy();

      sinon.assert.calledWith(
        mockOnChainQuoteProvider.getQuotesManyExactOut,
        sinon.match((value) => {
          return value instanceof Array && value.length == 4;
        }),
        sinon.match.array,
        sinon.match({ blockNumber: sinon.match.defined })
      );
      sinon.assert.calledWith(
        mockV2QuoteProvider.getQuotesManyExactOut,
        sinon.match((value) => {
          return value instanceof Array && value.length == 4;
        }),
        sinon.match.array
      );
      sinon.assert.notCalled(mockMixedRouteQuoteProvider.getQuotesManyExactOut);

      expect(swap!.quote.currency.equals(USDC)).toBeTruthy();
      expect(swap!.quoteGasAdjusted.currency.equals(USDC)).toBeTruthy();

      for (const r of swap!.route) {
        expect(r.route.input.equals(USDC)).toBeTruthy();
        expect(
          r.route.output.equals(WRAPPED_NATIVE_CURRENCY[1].wrapped)
        ).toBeTruthy();
      }

      expect(swap!.quote.lessThan(swap!.quoteGasAdjusted)).toBeTruthy();
      expect(swap!.estimatedGasUsed.toString()).toEqual('20000');
      expect(
        swap!.estimatedGasUsedQuoteToken.currency.equals(USDC)
      ).toBeTruthy();
      expect(
        swap!.estimatedGasUsedUSD.currency.equals(USDC) ||
          swap!.estimatedGasUsedUSD.currency.equals(USDT) ||
          swap!.estimatedGasUsedUSD.currency.equals(DAI)
      ).toBeTruthy();
      expect(swap!.gasPriceWei.toString()).toEqual(
        mockGasPriceWeiBN.toString()
      );
      expect(swap!.route).toHaveLength(2);

      expect(
        _.filter(swap!.route, (r) => r.protocol == Protocol.V3)
      ).toHaveLength(1);
      expect(
        _.filter(swap!.route, (r) => r.protocol == Protocol.V2)
      ).toHaveLength(1);

      expect(
        _(swap!.route)
          .map((r) => r.percent)
          .sum()
      ).toEqual(100);

      expect(sumFn(_.map(swap!.route, (r) => r.amount)).equalTo(amount));

      expect(swap!.trade).toBeDefined();
      expect(swap!.methodParameters).not.toBeDefined();
      expect(swap!.blockNumber.toString()).toEqual(mockBlockBN.toString());
    });

    test('succeeds to route on v3 only', async () => {
      const swap = await alphaRouter.route(
        CurrencyAmount.fromRawAmount(WRAPPED_NATIVE_CURRENCY[1], 10000),
        USDC,
        TradeType.EXACT_OUTPUT,
        undefined,
        { ...ROUTING_CONFIG, protocols: [Protocol.V3] }
      );
      expect(swap).toBeDefined();

      expect(mockProvider.getBlockNumber.called).toBeTruthy();
      expect(mockGasPriceProvider.getGasPrice.called).toBeTruthy();
      expect(
        mockV3GasModelFactory.buildGasModel.calledWith({
          chainId: 1,
          gasPriceWei: mockGasPriceWeiBN,
          V3poolProvider: sinon.match.any,
          token: USDC,
          l2GasDataProvider: undefined,
        })
      ).toBeTruthy();
      expect(
        mockOnChainQuoteProvider.getQuotesManyExactOut.calledWith(
          sinon.match((value) => {
            return value instanceof Array && value.length == 4;
          }),
          sinon.match.array,
          sinon.match({ blockNumber: sinon.match.defined })
        )
      ).toBeTruthy();

      expect(swap!.quote.currency.equals(USDC)).toBeTruthy();
      expect(swap!.quoteGasAdjusted.currency.equals(USDC)).toBeTruthy();

      for (const r of swap!.route) {
        expect(r.route.input.equals(USDC)).toBeTruthy();
        expect(
          r.route.output.equals(WRAPPED_NATIVE_CURRENCY[1].wrapped)
        ).toBeTruthy();
      }

      expect(swap!.quote.lessThan(swap!.quoteGasAdjusted)).toBeTruthy();
      expect(swap!.estimatedGasUsed.toString()).toEqual('10000');
      expect(
        swap!.estimatedGasUsedQuoteToken.currency.equals(USDC!)
      ).toBeTruthy();
      expect(
        swap!.estimatedGasUsedUSD.currency.equals(USDC) ||
          swap!.estimatedGasUsedUSD.currency.equals(USDT) ||
          swap!.estimatedGasUsedUSD.currency.equals(DAI)
      ).toBeTruthy();
      expect(swap!.gasPriceWei.toString()).toEqual(
        mockGasPriceWeiBN.toString()
      );
      expect(swap!.route).toHaveLength(1);
      expect(swap!.trade).toBeDefined();
      expect(swap!.methodParameters).not.toBeDefined();
      expect(swap!.blockNumber.eq(mockBlockBN)).toBeTruthy();
    });

    test('succeeds to route on v2 only', async () => {
      const swap = await alphaRouter.route(
        CurrencyAmount.fromRawAmount(WRAPPED_NATIVE_CURRENCY[1], 10000),
        USDC,
        TradeType.EXACT_OUTPUT,
        undefined,
        { ...ROUTING_CONFIG, protocols: [Protocol.V2] }
      );
      expect(swap).toBeDefined();

      expect(mockProvider.getBlockNumber.called).toBeTruthy();
      expect(mockGasPriceProvider.getGasPrice.called).toBeTruthy();
      expect(
        mockV2GasModelFactory.buildGasModel.calledWith({
          chainId: 1,
          gasPriceWei: mockGasPriceWeiBN,
          poolProvider: sinon.match.any,
          token: USDC,
        })
      ).toBeTruthy();
      expect(
        mockV2QuoteProvider.getQuotesManyExactOut.calledWith(
          sinon.match((value) => {
            return value instanceof Array && value.length == 4;
          }),
          sinon.match.array
        )
      ).toBeTruthy();

      expect(swap!.quote.currency.equals(USDC)).toBeTruthy();
      expect(swap!.quoteGasAdjusted.currency.equals(USDC)).toBeTruthy();

      for (const r of swap!.route) {
        expect(r.route.input.equals(USDC)).toBeTruthy();
        expect(
          r.route.output.equals(WRAPPED_NATIVE_CURRENCY[1].wrapped)
        ).toBeTruthy();
      }

      expect(swap!.quote.lessThan(swap!.quoteGasAdjusted)).toBeTruthy();
      expect(swap!.estimatedGasUsed.toString()).toEqual('10000');
      expect(
        swap!.estimatedGasUsedQuoteToken.currency.equals(USDC!)
      ).toBeTruthy();
      expect(
        swap!.estimatedGasUsedUSD.currency.equals(USDC) ||
          swap!.estimatedGasUsedUSD.currency.equals(USDT) ||
          swap!.estimatedGasUsedUSD.currency.equals(DAI)
      ).toBeTruthy();
      expect(swap!.gasPriceWei.toString()).toEqual(
        mockGasPriceWeiBN.toString()
      );
      expect(swap!.route).toHaveLength(1);
      expect(swap!.trade).toBeDefined();
      expect(swap!.methodParameters).not.toBeDefined();
      expect(swap!.blockNumber.eq(mockBlockBN)).toBeTruthy();
    });

    test('succeeds to route and generates calldata on v3 only', async () => {
      const swapParams = {
        deadline: Math.floor(Date.now() / 1000) + 1000000,
        recipient: '0xAb5801a7D398351b8bE11C439e05C5B3259aeC9B',
        slippageTolerance: new Percent(500, 10_000),
      };

      const swap = await alphaRouter.route(
        CurrencyAmount.fromRawAmount(WRAPPED_NATIVE_CURRENCY[1], 10000),
        USDC,
        TradeType.EXACT_OUTPUT,
        swapParams,
        { ...ROUTING_CONFIG, protocols: [Protocol.V3] }
      );

      expect(swap).toBeDefined();

      expect(mockProvider.getBlockNumber.called).toBeTruthy();
      expect(mockGasPriceProvider.getGasPrice.called).toBeTruthy();
      expect(
        mockV3GasModelFactory.buildGasModel.calledWith({
          chainId: 1,
          gasPriceWei: mockGasPriceWeiBN,
          V3poolProvider: sinon.match.any,
          token: USDC,
          l2GasDataProvider: undefined,
        })
      ).toBeTruthy();
      expect(
        mockOnChainQuoteProvider.getQuotesManyExactOut.calledWith(
          sinon.match((value) => {
            return value instanceof Array && value.length == 4;
          }),
          sinon.match.array,
          sinon.match({ blockNumber: sinon.match.defined })
        )
      ).toBeTruthy();

      expect(swap!.quote.currency.equals(USDC)).toBeTruthy();
      expect(swap!.quoteGasAdjusted.currency.equals(USDC)).toBeTruthy();

      for (const r of swap!.route) {
        expect(r.route.input.equals(USDC)).toBeTruthy();
        expect(
          r.route.output.equals(WRAPPED_NATIVE_CURRENCY[1].wrapped)
        ).toBeTruthy();
      }

      expect(swap!.quote.lessThan(swap!.quoteGasAdjusted)).toBeTruthy();
      expect(swap!.estimatedGasUsed.toString()).toEqual('10000');
      expect(
        swap!.estimatedGasUsedQuoteToken.currency.equals(USDC!)
      ).toBeTruthy();
      expect(
        swap!.estimatedGasUsedUSD.currency.equals(USDC) ||
          swap!.estimatedGasUsedUSD.currency.equals(USDT) ||
          swap!.estimatedGasUsedUSD.currency.equals(DAI)
      ).toBeTruthy();
      expect(swap!.gasPriceWei.toString()).toEqual(
        mockGasPriceWeiBN.toString()
      );
      expect(swap!.route).toHaveLength(1);
      expect(swap!.trade).toBeDefined();
      expect(swap!.methodParameters).toBeDefined();
      expect(swap!.blockNumber.eq(mockBlockBN)).toBeTruthy();
    });

    test('succeeds to route and generates calldata on v2 only', async () => {
      const swapParams = {
        deadline: Math.floor(Date.now() / 1000) + 1000000,
        recipient: '0xAb5801a7D398351b8bE11C439e05C5B3259aeC9B',
        slippageTolerance: new Percent(500, 10_000),
      };

      const swap = await alphaRouter.route(
        CurrencyAmount.fromRawAmount(WRAPPED_NATIVE_CURRENCY[1], 10000),
        USDC,
        TradeType.EXACT_OUTPUT,
        swapParams,
        { ...ROUTING_CONFIG, protocols: [Protocol.V2] }
      );

      expect(swap).toBeDefined();

      expect(mockProvider.getBlockNumber.called).toBeTruthy();
      expect(mockGasPriceProvider.getGasPrice.called).toBeTruthy();
      expect(
        mockV2GasModelFactory.buildGasModel.calledWith({
          chainId: 1,
          gasPriceWei: mockGasPriceWeiBN,
          poolProvider: sinon.match.any,
          token: USDC,
        })
      ).toBeTruthy();
      expect(
        mockV2QuoteProvider.getQuotesManyExactOut.calledWith(
          sinon.match((value) => {
            return value instanceof Array && value.length == 4;
          }),
          sinon.match.array
        )
      ).toBeTruthy();

      expect(swap!.quote.currency.equals(USDC)).toBeTruthy();
      expect(swap!.quoteGasAdjusted.currency.equals(USDC)).toBeTruthy();

      for (const r of swap!.route) {
        expect(r.route.input.equals(USDC)).toBeTruthy();
        expect(
          r.route.output.equals(WRAPPED_NATIVE_CURRENCY[1].wrapped)
        ).toBeTruthy();
      }

      expect(swap!.quote.lessThan(swap!.quoteGasAdjusted)).toBeTruthy();
      expect(swap!.estimatedGasUsed.toString()).toEqual('10000');
      expect(
        swap!.estimatedGasUsedQuoteToken.currency.equals(USDC!)
      ).toBeTruthy();
      expect(
        swap!.estimatedGasUsedUSD.currency.equals(USDC) ||
          swap!.estimatedGasUsedUSD.currency.equals(USDT) ||
          swap!.estimatedGasUsedUSD.currency.equals(DAI)
      ).toBeTruthy();
      expect(swap!.gasPriceWei.toString()).toEqual(
        mockGasPriceWeiBN.toString()
      );
      expect(swap!.route).toHaveLength(1);
      expect(swap!.trade).toBeDefined();
      expect(swap!.methodParameters).toBeDefined();
      expect(swap!.blockNumber.eq(mockBlockBN)).toBeTruthy();
    });
  });

  describe('to ratio', () => {
    describe('simple 1 swap scenario', () => {
      describe('when token0Balance has excess tokens', () => {
        test('with in range position calls routeExactIn with correct parameters', async () => {
          const token0Balance = parseAmount('20', USDC);
          const token1Balance = parseAmount('5', USDT);

          const position = new Position({
            pool: USDC_USDT_MEDIUM,
            tickUpper: 120,
            tickLower: -120,
            liquidity: 1,
          });

          const spy = sinon.spy(alphaRouter, 'route');

          const route = await alphaRouter.routeToRatio(
            token0Balance,
            token1Balance,
            position,
            SWAP_AND_ADD_CONFIG,
            undefined,
            ROUTING_CONFIG
          );

          if (route.status === SwapToRatioStatus.SUCCESS) {
            expect(route.result.optimalRatio).toBeDefined();
            expect(route.result.postSwapTargetPool).toBeDefined();

            const exactAmountInBalance = parseAmount('7.5', USDC);

            const exactInputParameters = spy.firstCall.args;
            expect(exactInputParameters[0]).toEqual(exactAmountInBalance);
            expect(exactInputParameters[1]).toEqual(token1Balance.currency);
          } else {
            throw 'routeToRatio unsuccessful';
          }
        });

        test('with out of range position calls routeExactIn with correct parameters', async () => {
          const token0Balance = parseAmount('20', USDC);
          const token1Balance = parseAmount('0', USDT);

          const position = new Position({
            pool: USDC_USDT_MEDIUM,
            tickLower: -120,
            tickUpper: -60,
            liquidity: 1,
          });

          const spy = sinon.spy(alphaRouter, 'route');

          await alphaRouter.routeToRatio(
            token0Balance,
            token1Balance,
            position,
            SWAP_AND_ADD_CONFIG,
            undefined,
            ROUTING_CONFIG
          );

          const exactAmountInBalance = parseAmount('20', USDC);

          const exactInputParameters = spy.firstCall.args;
          expect(exactInputParameters[0]).toEqual(exactAmountInBalance);
          expect(exactInputParameters[1]).toEqual(token1Balance.currency);
        });
      });

      describe('when token1Balance has excess tokens', () => {
        test('with in range position calls routeExactIn with correct parameters', async () => {
          const token0Balance = parseAmount('5', USDC);
          const token1Balance = parseAmount('20', USDT);

          const position = new Position({
            pool: USDC_USDT_MEDIUM,
            tickUpper: 120,
            tickLower: -120,
            liquidity: 1,
          });

          const spy = sinon.spy(alphaRouter, 'route');

          await alphaRouter.routeToRatio(
            token0Balance,
            token1Balance,
            position,
            SWAP_AND_ADD_CONFIG,
            undefined,
            ROUTING_CONFIG
          );

          const exactAmountInBalance = parseAmount('7.5', USDT);

          const exactInputParameters = spy.firstCall.args;
          expect(exactInputParameters[0]).toEqual(exactAmountInBalance);
          expect(exactInputParameters[1]).toEqual(token0Balance.currency);
        });

        test('with out of range position calls routeExactIn with correct parameters', async () => {
          const token0Balance = parseAmount('5', USDC);
          const token1Balance = parseAmount('20', USDT);

          const position = new Position({
            pool: USDC_USDT_MEDIUM,
            tickUpper: 120,
            tickLower: 60,
            liquidity: 1,
          });

          const spy = sinon.spy(alphaRouter, 'route');

          await alphaRouter.routeToRatio(
            token0Balance,
            token1Balance,
            position,
            SWAP_AND_ADD_CONFIG,
            undefined,
            ROUTING_CONFIG
          );

          const exactAmountInBalance = parseAmount('20', USDT);

          const exactInputParameters = spy.firstCall.args;
          expect(exactInputParameters[0]).toEqual(exactAmountInBalance);
          expect(exactInputParameters[1]).toEqual(token0Balance.currency);
        });
      });

      describe('when token0 has more decimal places than token1', () => {
        test('calls routeExactIn with correct parameters', async () => {
          const token0Balance = parseAmount('20', DAI);
          const token1Balance = parseAmount('5' + '0'.repeat(12), USDT);

          const position = new Position({
            pool: DAI_USDT_MEDIUM,
            tickUpper: 120,
            tickLower: -120,
            liquidity: 1,
          });

          const spy = sinon.spy(alphaRouter, 'route');

          await alphaRouter.routeToRatio(
            token0Balance,
            token1Balance,
            position,
            SWAP_AND_ADD_CONFIG,
            undefined,
            ROUTING_CONFIG
          );

          const exactAmountInBalance = parseAmount('7.5', DAI);

          const exactInputParameters = spy.firstCall.args;
          expect(exactInputParameters[0]).toEqual(exactAmountInBalance);
          expect(exactInputParameters[1]).toEqual(token1Balance.currency);
        });
      });

      describe('when token1 has more decimal places than token0', () => {
        test('calls routeExactIn with correct parameters', async () => {
          const token0Balance = parseAmount('20' + '0'.repeat(12), USDC);
          const token1Balance = parseAmount('5', WRAPPED_NATIVE_CURRENCY[1]);

          const position = new Position({
            pool: USDC_WETH_LOW,
            tickUpper: 120,
            tickLower: -120,
            liquidity: 1,
          });

          const spy = sinon.spy(alphaRouter, 'route');

          await alphaRouter.routeToRatio(
            token0Balance,
            token1Balance,
            position,
            SWAP_AND_ADD_CONFIG,
            undefined,
            ROUTING_CONFIG
          );

          const exactAmountInBalance = parseAmount('7500000000000', USDC);

          const exactInputParameters = spy.firstCall.args;
          expect(exactInputParameters[0].currency).toEqual(
            token0Balance.currency
          );
          expect(exactInputParameters[1]).toEqual(token1Balance.currency);
          expect(exactInputParameters[0]).toEqual(exactAmountInBalance);
        });
      });

      test('returns null for range order already fulfilled with token0', async () => {
        const token0Balance = parseAmount('50', USDC);
        const token1Balance = parseAmount('0', USDT);

        const position = new Position({
          pool: USDC_USDT_MEDIUM,
          tickLower: 60,
          tickUpper: 120,
          liquidity: 1,
        });

        const spy = sinon.spy(alphaRouter, 'route');

        const result = await alphaRouter.routeToRatio(
          token0Balance,
          token1Balance,
          position,
          SWAP_AND_ADD_CONFIG,
          undefined,
          ROUTING_CONFIG
        );

        expect(spy.firstCall).toEqual(null);
        expect(result.status).toEqual(SwapToRatioStatus.NO_SWAP_NEEDED);
      });

      test('returns null for range order already fulfilled with token1', async () => {
        const token0Balance = parseAmount('0', USDC);
        const token1Balance = parseAmount('50', USDT);

        const position = new Position({
          pool: USDC_USDT_MEDIUM,
          tickLower: -120,
          tickUpper: -60,
          liquidity: 1,
        });

        const spy = sinon.spy(alphaRouter, 'route');

        const result = await alphaRouter.routeToRatio(
          token0Balance,
          token1Balance,
          position,
          SWAP_AND_ADD_CONFIG,
          undefined,
          ROUTING_CONFIG
        );

        expect(spy.firstCall).toEqual(null);
        expect(result.status).toEqual(SwapToRatioStatus.NO_SWAP_NEEDED);
      });
    });

    describe('iterative scenario', () => {
      let spy: sinon.SinonSpy<any[], any>;

      beforeEach(() => {
        spy = sinon.spy(helper, 'calculateRatioAmountIn');
      });

      afterEach(() => {
        spy.restore();
      });

      test('it returns null when maxIterations has been exceeded', async () => {
        // prompt bad quotes from V2
        mockV2QuoteProvider.getQuotesManyExactIn.callsFake(
          async (amountIns: CurrencyAmount[], routes: V2Route[]) => {
            const routesWithQuotes = _.map(routes, (r) => {
              const amountQuotes = _.map(amountIns, (amountIn) => {
                const quote = BigNumber.from(1).div(BigNumber.from(10));
                return {
                  amount: amountIn,
                  quote,
                } as V2AmountQuote;
              });
              return [r, amountQuotes];
            });

            return {
              routesWithQuotes: routesWithQuotes,
            } as { routesWithQuotes: V2RouteWithQuotes[] };
          }
        );
        // prompt many loops
        mockOnChainQuoteProvider.getQuotesManyExactIn.onCall(0).callsFake(
          getQuotesManyExactInFn({
            quoteMultiplier: new Fraction(1, 2),
          })
        );
        mockOnChainQuoteProvider.getQuotesManyExactIn.onCall(2).callsFake(
          getQuotesManyExactInFn({
            quoteMultiplier: new Fraction(1, 2),
          })
        );
        mockOnChainQuoteProvider.getQuotesManyExactIn.onCall(4).callsFake(
          getQuotesManyExactInFn({
            quoteMultiplier: new Fraction(1, 2),
          })
        );

        const token0Balance = parseAmount('20', USDC);
        const token1Balance = parseAmount('5', USDT);

        const position = new Position({
          pool: USDC_USDT_MEDIUM,
          tickUpper: 120,
          tickLower: -120,
          liquidity: 1,
        });

        const swap = await alphaRouter.routeToRatio(
          token0Balance,
          token1Balance,
          position,
          SWAP_AND_ADD_CONFIG,
          undefined,
          ROUTING_CONFIG
        );

        if (swap.status === SwapToRatioStatus.NO_ROUTE_FOUND) {
          expect(swap.status).toEqual(SwapToRatioStatus.NO_ROUTE_FOUND);
          expect(swap.error).toEqual('max iterations exceeded');
        } else {
          throw 'routeToRatio: unexpected response';
        }
      });

      describe('when there is excess of token0', () => {
        test('when amountOut is less than expected it calls again with new exchangeRate', async () => {
          // prompt bad quotes from V2
          mockV2QuoteProvider.getQuotesManyExactIn.callsFake(
            async (amountIns: CurrencyAmount[], routes: V2Route[]) => {
              const routesWithQuotes = _.map(routes, (r) => {
                const amountQuotes = _.map(amountIns, (amountIn) => {
                  const quote = BigNumber.from(1).div(BigNumber.from(10));
                  return {
                    amount: amountIn,
                    quote,
                  } as V2AmountQuote;
                });
                return [r, amountQuotes];
              });

              return {
                routesWithQuotes: routesWithQuotes,
              } as { routesWithQuotes: V2RouteWithQuotes[] };
            }
          );
          mockOnChainQuoteProvider.getQuotesManyExactIn.callsFake(
            getQuotesManyExactInFn({
              quoteMultiplier: new Fraction(1, 2),
            })
          );
          const token0Balance = parseAmount('20', USDC);
          const token1Balance = parseAmount('5', USDT);

          const position = new Position({
            pool: USDC_USDT_MEDIUM,
            tickUpper: 120,
            tickLower: -120,
            liquidity: 1,
          });

          await alphaRouter.routeToRatio(
            token0Balance,
            token1Balance,
            position,
            SWAP_AND_ADD_CONFIG,
            undefined,
            ROUTING_CONFIG
          );

          expect(spy.calledTwice).toEqual(true);

          const [
            optimalRatioFirst,
            exchangeRateFirst,
            inputBalanceFirst,
            outputBalanceFirst,
          ] = spy.firstCall.args;
          expect(exchangeRateFirst.asFraction.toFixed(6)).toEqual(
            new Fraction(1, 1).toFixed(6)
          );
          expect(optimalRatioFirst.toFixed(6)).toEqual(
            new Fraction(1, 1).toFixed(6)
          );
          expect(inputBalanceFirst).toEqual(token0Balance);
          expect(outputBalanceFirst).toEqual(token1Balance);

          const [
            optimalRatioSecond,
            exchangeRateSecond,
            inputBalanceSecond,
            outputBalanceSecond,
          ] = spy.secondCall.args;
          expect(exchangeRateSecond.asFraction.toFixed(6)).toEqual(
            new Fraction(1, 2).toFixed(6)
          );
          // all other args remain equal
          expect(optimalRatioSecond.toFixed(6)).toEqual(
            new Fraction(1, 1).toFixed(6)
          );
          expect(inputBalanceSecond).toEqual(token0Balance);
          expect(outputBalanceSecond).toEqual(token1Balance);
        });

        test('when trade moves sqrtPrice in target pool within range it calls again with new optimalRatio', async () => {
          const sqrtTwoX96 = BigNumber.from(
            encodeSqrtRatioX96(2, 1).toString()
          );
          mockOnChainQuoteProvider.getQuotesManyExactIn.callsFake(
            getQuotesManyExactInFn({
              sqrtPriceX96AfterList: [sqrtTwoX96, sqrtTwoX96, sqrtTwoX96],
            })
          );

          const token0Balance = parseAmount('20', USDC);
          const token1Balance = parseAmount('5', USDT);

          const position = new Position({
            pool: USDC_USDT_MEDIUM,
            tickLower: -10020,
            tickUpper: 10020,
            liquidity: 1,
          });

          await alphaRouter.routeToRatio(
            token0Balance,
            token1Balance,
            position,
            SWAP_AND_ADD_CONFIG,
            undefined,
            ROUTING_CONFIG
          );

          expect(spy.calledTwice).toEqual(true);

          const [
            optimalRatioFirst,
            exchangeRateFirst,
            inputBalanceFirst,
            outputBalanceFirst,
          ] = spy.firstCall.args;
          expect(optimalRatioFirst.toFixed(6)).toEqual(
            new Fraction(1, 1).toFixed(6)
          );
          expect(exchangeRateFirst.asFraction.toFixed(6)).toEqual(
            new Fraction(1, 1).toFixed(6)
          );
          expect(inputBalanceFirst).toEqual(token0Balance);
          expect(outputBalanceFirst).toEqual(token1Balance);

          const [
            optimalRatioSecond,
            exchangeRateSecond,
            inputBalanceSecond,
            outputBalanceSecond,
          ] = spy.secondCall.args;
          expect(optimalRatioSecond.toFixed(2)).toEqual(
            new Fraction(1, 8).toFixed(2)
          );
          // all other params remain the same
          expect(exchangeRateSecond.asFraction.toFixed(6)).toEqual(
            new Fraction(1, 1).toFixed(6)
          );
          expect(inputBalanceSecond).toEqual(token0Balance);
          expect(outputBalanceSecond).toEqual(token1Balance);
        });

        test('when trade moves sqrtPrice in target pool out of range it calls again with new optimalRatio', async () => {
          const sqrtFourX96 = BigNumber.from(
            encodeSqrtRatioX96(4, 1).toString()
          );
          mockOnChainQuoteProvider.getQuotesManyExactIn.onCall(0).callsFake(
            getQuotesManyExactInFn({
              sqrtPriceX96AfterList: [sqrtFourX96, sqrtFourX96, sqrtFourX96],
            })
          );
          mockOnChainQuoteProvider.getQuotesManyExactIn.onCall(1).callsFake(
            getQuotesManyExactInFn({
              sqrtPriceX96AfterList: [sqrtFourX96, sqrtFourX96, sqrtFourX96],
            })
          );
          const token0Balance = parseAmount('20', USDC);
          const token1Balance = parseAmount('5', USDT);

          const position = new Position({
            pool: USDC_USDT_MEDIUM,
            tickLower: -10020,
            tickUpper: 10020,
            liquidity: 1,
          });

          await alphaRouter.routeToRatio(
            token0Balance,
            token1Balance,
            position,
            SWAP_AND_ADD_CONFIG,
            undefined,
            ROUTING_CONFIG
          );

          expect(spy.calledTwice).toEqual(true);

          const [
            optimalRatioFirst,
            exchangeRateFirst,
            inputBalanceFirst,
            outputBalanceFirst,
          ] = spy.firstCall.args;
          expect(optimalRatioFirst.toFixed(6)).toEqual(
            new Fraction(1, 1).toFixed(6)
          );
          expect(exchangeRateFirst.asFraction.toFixed(6)).toEqual(
            new Fraction(1, 1).toFixed(6)
          );
          expect(inputBalanceFirst).toEqual(token0Balance);
          expect(outputBalanceFirst).toEqual(token1Balance);

          const [
            optimalRatioSecond,
            exchangeRateSecond,
            inputBalanceSecond,
            outputBalanceSecond,
          ] = spy.secondCall.args;
          expect(optimalRatioSecond).toEqual(new Fraction(0, 1));
          // all other params remain the same
          expect(exchangeRateSecond.asFraction.toFixed(6)).toEqual(
            new Fraction(1, 1).toFixed(6)
          );
          expect(inputBalanceSecond).toEqual(token0Balance);
          expect(outputBalanceSecond).toEqual(token1Balance);
        });
      });

      describe('when there is excess of token1', () => {
        test('when amountOut is less than expected it calls again with new exchangeRate', async () => {
          // prompt bad quotes from V2
          mockV2QuoteProvider.getQuotesManyExactIn.callsFake(
            async (amountIns: CurrencyAmount[], routes: V2Route[]) => {
              const routesWithQuotes = _.map(routes, (r) => {
                const amountQuotes = _.map(amountIns, (amountIn) => {
                  const quote = BigNumber.from(1).div(BigNumber.from(10));
                  return {
                    amount: amountIn,
                    quote,
                  } as V2AmountQuote;
                });
                return [r, amountQuotes];
              });

              return {
                routesWithQuotes: routesWithQuotes,
              } as { routesWithQuotes: V2RouteWithQuotes[] };
            }
          );
          mockOnChainQuoteProvider.getQuotesManyExactIn.callsFake(
            getQuotesManyExactInFn({
              quoteMultiplier: new Fraction(1, 2),
            })
          );
          const token0Balance = parseAmount('5', USDC);
          const token1Balance = parseAmount('20', USDT);

          const position = new Position({
            pool: USDC_USDT_MEDIUM,
            tickUpper: 120,
            tickLower: -120,
            liquidity: 1,
          });

          await alphaRouter.routeToRatio(
            token0Balance,
            token1Balance,
            position,
            SWAP_AND_ADD_CONFIG,
            undefined,
            ROUTING_CONFIG
          );

          expect(spy.calledTwice).toEqual(true);

          const [
            optimalRatioFirst,
            exchangeRateFirst,
            inputBalanceFirst,
            outputBalanceFirst,
          ] = spy.firstCall.args;
          expect(exchangeRateFirst.asFraction.toFixed(6)).toEqual(
            new Fraction(1, 1).toFixed(6)
          );
          expect(optimalRatioFirst.toFixed(6)).toEqual(
            new Fraction(1, 1).toFixed(6)
          );
          expect(inputBalanceFirst).toEqual(token1Balance);
          expect(outputBalanceFirst).toEqual(token0Balance);

          const [
            optimalRatioSecond,
            exchangeRateSecond,
            inputBalanceSecond,
            outputBalanceSecond,
          ] = spy.secondCall.args;
          expect(exchangeRateSecond.asFraction.toFixed(6)).toEqual(
            new Fraction(1, 2).toFixed(6)
          );
          // all other args remain equal
          expect(optimalRatioSecond.toFixed(6)).toEqual(
            new Fraction(1, 1).toFixed(6)
          );
          expect(inputBalanceSecond).toEqual(token1Balance);
          expect(outputBalanceSecond).toEqual(token0Balance);
        });

        describe('when trade moves sqrtPrice in target pool', () => {
          test('when price is still within range it calls again with new optimalRatio', async () => {
            const oneHalfX96 = BigNumber.from(
              encodeSqrtRatioX96(1, 2).toString()
            );
            mockOnChainQuoteProvider.getQuotesManyExactIn.callsFake(
              getQuotesManyExactInFn({
                sqrtPriceX96AfterList: [oneHalfX96, oneHalfX96, oneHalfX96],
              })
            );

            const token1Balance = parseAmount('20' + '0'.repeat(12), USDC);
            const token0Balance = parseAmount('5', DAI);

            const position = new Position({
              pool: USDC_DAI_LOW,
              tickLower: -100_000,
              tickUpper: 100_000,
              liquidity: 1,
            });

            await alphaRouter.routeToRatio(
              token0Balance,
              token1Balance,
              position,
              SWAP_AND_ADD_CONFIG,
              undefined,
              ROUTING_CONFIG
            );

            expect(spy.calledTwice).toEqual(true);

            const [
              optimalRatioFirst,
              exchangeRateFirst,
              inputBalanceFirst,
              outputBalanceFirst,
            ] = spy.firstCall.args;
            expect(optimalRatioFirst.toFixed(6)).toEqual(
              new Fraction(1, 1).toFixed(6)
            );
            expect(exchangeRateFirst.asFraction.toFixed(6)).toEqual(
              new Fraction(1, 1).toFixed(6)
            );
            expect(inputBalanceFirst).toEqual(token1Balance);
            expect(outputBalanceFirst).toEqual(token0Balance);

            const [
              optimalRatioSecond,
              exchangeRateSecond,
              inputBalanceSecond,
              outputBalanceSecond,
            ] = spy.secondCall.args;
            expect(optimalRatioSecond.toFixed(1)).toEqual(
              new Fraction(1, 2).toFixed(1)
            );
            // all other params remain the same
            expect(exchangeRateSecond.asFraction.toFixed(6)).toEqual(
              new Fraction(1, 1).toFixed(6)
            );
            expect(inputBalanceSecond).toEqual(token1Balance);
            expect(outputBalanceSecond).toEqual(token0Balance);
          });

          test('it returns the the target pool with the updated price and the updated optimalRatio', async () => {
            const oneHalfX96 = BigNumber.from(
              encodeSqrtRatioX96(1, 2).toString()
            );
            mockOnChainQuoteProvider.getQuotesManyExactIn.callsFake(
              getQuotesManyExactInFn({
                sqrtPriceX96AfterList: [oneHalfX96, oneHalfX96, oneHalfX96],
              })
            );

            const token1Balance = parseAmount('20' + '0'.repeat(12), USDC);
            const token0Balance = parseAmount('5', DAI);

            const position = new Position({
              pool: USDC_DAI_LOW,
              tickLower: -100_000,
              tickUpper: 100_000,
              liquidity: 1,
            });

            const swap = await alphaRouter.routeToRatio(
              token0Balance,
              token1Balance,
              position,
              SWAP_AND_ADD_CONFIG,
              undefined,
              ROUTING_CONFIG
            );

            if (swap.status == SwapToRatioStatus.SUCCESS) {
              expect(swap.result.optimalRatio.toFixed(1)).toEqual(
                new Fraction(1, 2).toFixed(1)
              );
              expect(swap.result.postSwapTargetPool.sqrtRatioX96).toEqual(
                JSBI.BigInt(oneHalfX96.toString())
              );
            } else {
              throw 'swap was not successful';
            }
          });

          test('when trade moves sqrtPrice in target pool out of range it calls again with new optimalRatio of 0', async () => {
            const oneQuarterX96 = BigNumber.from(
              encodeSqrtRatioX96(1, 2).toString()
            );
            mockOnChainQuoteProvider.getQuotesManyExactIn.callsFake(
              getQuotesManyExactInFn({
                sqrtPriceX96AfterList: [
                  oneQuarterX96,
                  oneQuarterX96,
                  oneQuarterX96,
                ],
              })
            );

            const token1Balance = parseAmount('20' + '0'.repeat(12), USDC);
            const token0Balance = parseAmount('5', DAI);

            const position = new Position({
              pool: USDC_DAI_LOW,
              tickLower: -120,
              tickUpper: 120,
              liquidity: 1,
            });

            await alphaRouter.routeToRatio(
              token0Balance,
              token1Balance,
              position,
              SWAP_AND_ADD_CONFIG,
              undefined,
              ROUTING_CONFIG
            );

            expect(spy.calledTwice).toEqual(true);

            const [
              optimalRatioFirst,
              exchangeRateFirst,
              inputBalanceFirst,
              outputBalanceFirst,
            ] = spy.firstCall.args;
            expect(optimalRatioFirst.toFixed(6)).toEqual(
              new Fraction(1, 1).toFixed(6)
            );
            expect(exchangeRateFirst.asFraction.toFixed(6)).toEqual(
              new Fraction(1, 1).toFixed(6)
            );
            expect(inputBalanceFirst).toEqual(token1Balance);
            expect(outputBalanceFirst).toEqual(token0Balance);

            const [
              optimalRatioSecond,
              exchangeRateSecond,
              inputBalanceSecond,
              outputBalanceSecond,
            ] = spy.secondCall.args;
            expect(optimalRatioSecond).toEqual(new Fraction(0, 1));
            // all other params remain the same
            expect(exchangeRateSecond.asFraction.toFixed(6)).toEqual(
              new Fraction(1, 1).toFixed(6)
            );
            expect(inputBalanceSecond).toEqual(token1Balance);
            expect(outputBalanceSecond).toEqual(token0Balance);
          });
        });
      });
    });

    describe('with methodParameters.swapAndAddCallParameters with the correct parameters', () => {
      let spy: sinon.SinonSpy<any[], any>;

      beforeEach(() => {
        spy = sinon.spy(SwapRouter, 'swapAndAddCallParameters');
      });

      afterEach(() => {
        spy.restore();
      });

      it('calls SwapRouter ', async () => {
        const token0Balance = parseAmount('15', USDC);
        const token1Balance = parseAmount('5', USDT);

        const positionPreLiquidity = new Position({
          pool: USDC_USDT_MEDIUM,
          tickUpper: 120,
          tickLower: -120,
          liquidity: 1,
        });

        const positionPostLiquidity = Position.fromAmounts({
          pool: positionPreLiquidity.pool,
          tickLower: positionPreLiquidity.tickLower,
          tickUpper: positionPreLiquidity.tickUpper,
          amount0: parseAmount('10', USDC).quotient.toString(),
          amount1: parseAmount('10', USDT).quotient.toString(),
          useFullPrecision: false,
        });

        const swap = await alphaRouter.routeToRatio(
          token0Balance,
          token1Balance,
          positionPreLiquidity,
          SWAP_AND_ADD_CONFIG,
          SWAP_AND_ADD_OPTIONS,
          ROUTING_CONFIG
        );

        if (swap.status == SwapToRatioStatus.SUCCESS) {
          const [
            trade,
            _,
            positionArg,
            addLiquidityOptions,
            approvalTypeIn,
            approvalTypeOut,
          ] = spy.firstCall.args;
          expect(swap.result.methodParameters).toBeTruthy();
          expect(trade).toEqual(swap.result.trade);
          expect(positionArg.pool).toEqual(positionPostLiquidity.pool);
          expect(positionArg.liquidity).toEqual(
            positionPostLiquidity.liquidity
          );
          expect(addLiquidityOptions).toEqual(
            SWAP_AND_ADD_OPTIONS.addLiquidityOptions
          );
          expect(approvalTypeIn).toEqual(1);
          expect(approvalTypeOut).toEqual(1);
        } else {
          throw 'swap was not successful';
        }
      });

      it('does not generate calldata if swap and add config is not provided', async () => {
        const token0Balance = parseAmount('15', USDC);
        const token1Balance = parseAmount('5', USDT);

        const positionPreLiquidity = new Position({
          pool: USDC_USDT_MEDIUM,
          tickUpper: 120,
          tickLower: -120,
          liquidity: 1,
        });

        const swap = await alphaRouter.routeToRatio(
          token0Balance,
          token1Balance,
          positionPreLiquidity,
          SWAP_AND_ADD_CONFIG,
          undefined,
          ROUTING_CONFIG
        );

        if (swap.status == SwapToRatioStatus.SUCCESS) {
          expect(swap.result.methodParameters).toBeFalsy();
        } else {
          throw 'swap was not successful';
        }
      });
    });
  });
});

type GetQuotesManyExactInFnParams = {
  quoteMultiplier?: Fraction;
  sqrtPriceX96AfterList?: BigNumber[];
};

function getQuotesManyExactInFn<TRoute extends V3Route | V2Route | MixedRoute>(
  options: GetQuotesManyExactInFnParams = {}
): (
  amountIns: CurrencyAmount[],
  routes: TRoute[],
  _providerConfig?: ProviderConfig | undefined
) => Promise<{
  routesWithQuotes: RouteWithQuotes<TRoute>[];
  blockNumber: BigNumber;
}> {
  return async (
    amountIns: CurrencyAmount[],
    routes: TRoute[],
    _providerConfig?: ProviderConfig
  ) => {
    const oneX96 = BigNumber.from(encodeSqrtRatioX96(1, 1).toString());
    const multiplier = options.quoteMultiplier || new Fraction(1, 1);
    const routesWithQuotes = _.map(routes, (r) => {
      const amountQuotes = _.map(amountIns, (amountIn) => {
        return {
          amount: amountIn,
          quote: BigNumber.from(
            amountIn.multiply(multiplier).quotient.toString()
          ),
          sqrtPriceX96AfterList: options.sqrtPriceX96AfterList || [
            oneX96,
            oneX96,
            oneX96,
          ],
          initializedTicksCrossedList: [1],
          gasEstimate: BigNumber.from(10000),
        } as AmountQuote;
      });
      return [r, amountQuotes];
    });

    return {
      routesWithQuotes: routesWithQuotes,
      blockNumber: mockBlockBN,
    } as {
      routesWithQuotes: RouteWithQuotes<TRoute>[];
      blockNumber: BigNumber;
    };
  };
}<|MERGE_RESOLUTION|>--- conflicted
+++ resolved
@@ -507,17 +507,6 @@
         }),
         sinon.match.array
       );
-<<<<<<< HEAD
-=======
-      sinon.assert.calledWith(
-        mockMixedRouteQuoteProvider.getQuotesManyExactIn,
-        sinon.match((value) => {
-          return value instanceof Array && value.length == 4;
-        }),
-        sinon.match.array,
-        sinon.match({ blockNumber: sinon.match.defined })
-      );
->>>>>>> d699cd4f
 
       for (const r of swap!.route) {
         expect(r.route.input.equals(USDC)).toBeTruthy();
@@ -555,8 +544,6 @@
       expect(
         _.filter(swap!.route, (r) => r.protocol == Protocol.V2)
       ).toHaveLength(1);
-<<<<<<< HEAD
-=======
 
       expect(
         _(swap!.route)
@@ -571,85 +558,87 @@
       expect(swap!.blockNumber.toString()).toEqual(mockBlockBN.toString());
     });
 
-    test('succeeds to route across all protocols when no protocols specified, mixed+v3', async () => {
+    test('succeeds to route across all protocols when mixed, v3 specified', async () => {
       // Mock the quote providers so that for each protocol, one route and one
       // amount less than 100% of the input gives a huge quote.
       // Ensures a split route.
-      mockV3QuoteProvider.getQuotesManyExactIn.callsFake(
-        async (
-          amountIns: CurrencyAmount[],
-          routes: V3Route[],
-          _providerConfig?: ProviderConfig
-        ) => {
-          const routesWithQuotes = _.map(routes, (r, routeIdx) => {
-            const amountQuotes = _.map(amountIns, (amountIn, idx) => {
-              const quote =
-                idx == 1 && routeIdx == 1
-                  ? BigNumber.from(amountIn.quotient.toString()).mul(10)
-                  : BigNumber.from(amountIn.quotient.toString());
-              return {
-                amount: amountIn,
-                quote,
-                sqrtPriceX96AfterList: [
-                  BigNumber.from(1),
-                  BigNumber.from(1),
-                  BigNumber.from(1),
-                ],
-                initializedTicksCrossedList: [1],
-                gasEstimate: BigNumber.from(10000),
-              } as AmountQuote;
+      mockOnChainQuoteProvider.getQuotesManyExactIn
+        .onFirstCall()
+        .callsFake(
+          async (
+            amountIns: CurrencyAmount[],
+            routes: (V3Route | V2Route | MixedRoute)[],
+            _providerConfig?: ProviderConfig
+          ) => {
+            const routesWithQuotes = _.map(routes, (r, routeIdx) => {
+              const amountQuotes = _.map(amountIns, (amountIn, idx) => {
+                const quote =
+                  idx == 1 && routeIdx == 1
+                    ? BigNumber.from(amountIn.quotient.toString()).mul(10)
+                    : BigNumber.from(amountIn.quotient.toString());
+                return {
+                  amount: amountIn,
+                  quote,
+                  sqrtPriceX96AfterList: [
+                    BigNumber.from(1),
+                    BigNumber.from(1),
+                    BigNumber.from(1),
+                  ],
+                  initializedTicksCrossedList: [1],
+                  gasEstimate: BigNumber.from(10000),
+                } as AmountQuote;
+              });
+              return [r, amountQuotes];
             });
-            return [r, amountQuotes];
-          });
-
-          return {
-            routesWithQuotes: routesWithQuotes,
-            blockNumber: mockBlockBN,
-          } as {
-            routesWithQuotes: RouteWithQuotes<V3Route>[];
-            blockNumber: BigNumber;
-          };
-        }
-      );
-
-      mockMixedRouteQuoteProvider.getQuotesManyExactIn.callsFake(
-        async (
-          amountIns: CurrencyAmount[],
-          routes: MixedRoute[],
-          _providerConfig?: ProviderConfig
-        ) => {
-          const routesWithQuotes = _.map(routes, (r, routeIdx) => {
-            const amountQuotes = _.map(amountIns, (amountIn, idx) => {
-              const quote =
-                idx == 1 && routeIdx == 1
-                  ? /// Bump this to be just slightly favorable compared to v3 so we split between
-                    /// v3 and mixed rather than just 2 v3.
-                    BigNumber.from(amountIn.quotient.toString()).mul(11)
-                  : BigNumber.from(amountIn.quotient.toString());
-              return {
-                amount: amountIn,
-                quote,
-                sqrtPriceX96AfterList: [
-                  BigNumber.from(1),
-                  BigNumber.from(1),
-                  BigNumber.from(1),
-                ],
-                initializedTicksCrossedList: [1],
-                gasEstimate: BigNumber.from(10000),
-              } as AmountQuote;
+
+            return {
+              routesWithQuotes: routesWithQuotes,
+              blockNumber: mockBlockBN,
+            } as {
+              routesWithQuotes: RouteWithQuotes<V3Route>[];
+              blockNumber: BigNumber;
+            };
+          }
+        )
+        /// @dev hacky way to mock the call to getMixedQuotes, since it is called after the V3 quotes
+        /// we can use onSecondCall() to make it slightly more favorable, giving us a split between v3 + mixed
+        .onSecondCall()
+        .callsFake(
+          async (
+            amountIns: CurrencyAmount[],
+            routes: (V3Route | V2Route | MixedRoute)[],
+            _providerConfig?: ProviderConfig
+          ) => {
+            const routesWithQuotes = _.map(routes, (r, routeIdx) => {
+              const amountQuotes = _.map(amountIns, (amountIn, idx) => {
+                const quote =
+                  idx == 1 && routeIdx == 1
+                    ? BigNumber.from(amountIn.quotient.toString()).mul(11)
+                    : BigNumber.from(amountIn.quotient.toString());
+                return {
+                  amount: amountIn,
+                  quote,
+                  sqrtPriceX96AfterList: [
+                    BigNumber.from(1),
+                    BigNumber.from(1),
+                    BigNumber.from(1),
+                  ],
+                  initializedTicksCrossedList: [1],
+                  gasEstimate: BigNumber.from(10000),
+                } as AmountQuote;
+              });
+              return [r, amountQuotes];
             });
-            return [r, amountQuotes];
-          });
-
-          return {
-            routesWithQuotes: routesWithQuotes,
-            blockNumber: mockBlockBN,
-          } as {
-            routesWithQuotes: RouteWithQuotes<MixedRoute>[];
-            blockNumber: BigNumber;
-          };
-        }
-      );
+
+            return {
+              routesWithQuotes: routesWithQuotes,
+              blockNumber: mockBlockBN,
+            } as {
+              routesWithQuotes: RouteWithQuotes<V3Route>[];
+              blockNumber: BigNumber;
+            };
+          }
+        );
 
       const amount = CurrencyAmount.fromRawAmount(USDC, 10000);
 
@@ -658,42 +647,33 @@
         WRAPPED_NATIVE_CURRENCY[1],
         TradeType.EXACT_INPUT,
         undefined,
-        { ...ROUTING_CONFIG }
+        { ...ROUTING_CONFIG, protocols: [Protocol.V3, Protocol.MIXED] }
       );
       expect(swap).toBeDefined();
-
-      console.log(swap);
 
       expect(mockProvider.getBlockNumber.called).toBeTruthy();
       expect(mockGasPriceProvider.getGasPrice.called).toBeTruthy();
       expect(
-        mockV3GasModelFactory.buildGasModel.calledWith(
-          1,
-          mockGasPriceWeiBN,
-          sinon.match.any,
-          WRAPPED_NATIVE_CURRENCY[1]
-        )
-      ).toBeTruthy();
-      expect(
-        mockMixedRouteGasModelFactory.buildGasModel.calledWith(
-          1,
-          mockGasPriceWeiBN,
-          sinon.match.any, /// v3 pool provider
-          sinon.match.any, /// v2 pool provider
-          WRAPPED_NATIVE_CURRENCY[1]
-        )
+        mockV3GasModelFactory.buildGasModel.calledWith({
+          chainId: 1,
+          gasPriceWei: mockGasPriceWeiBN,
+          V3poolProvider: sinon.match.any,
+          token: WRAPPED_NATIVE_CURRENCY[1],
+          l2GasDataProvider: undefined,
+        })
+      ).toBeTruthy();
+      expect(
+        mockMixedRouteGasModelFactory.buildGasModel.calledWith({
+          chainId: 1,
+          gasPriceWei: mockGasPriceWeiBN,
+          V3poolProvider: sinon.match.any,
+          V2poolProvider: sinon.match.any,
+          token: WRAPPED_NATIVE_CURRENCY[1],
+        })
       ).toBeTruthy();
 
       sinon.assert.calledWith(
-        mockV3QuoteProvider.getQuotesManyExactIn,
-        sinon.match((value) => {
-          return value instanceof Array && value.length == 4;
-        }),
-        sinon.match.array,
-        sinon.match({ blockNumber: sinon.match.defined })
-      );
-      sinon.assert.calledWith(
-        mockMixedRouteQuoteProvider.getQuotesManyExactIn,
+        mockOnChainQuoteProvider.getQuotesManyExactIn,
         sinon.match((value) => {
           return value instanceof Array && value.length == 4;
         }),
@@ -737,7 +717,6 @@
       expect(
         _.filter(swap!.route, (r) => r.protocol == Protocol.MIXED)
       ).toHaveLength(1);
->>>>>>> d699cd4f
 
       expect(
         _(swap!.route)
@@ -864,13 +843,6 @@
         }),
         sinon.match.array
       );
-      sinon.assert.calledWith(
-        mockMixedRouteQuoteProvider.getQuotesManyExactIn,
-        sinon.match((value) => {
-          return value instanceof Array && value.length == 4;
-        }),
-        sinon.match.array
-      );
 
       for (const r of swap!.route) {
         expect(r.route.input.equals(USDC)).toBeTruthy();
@@ -1085,23 +1057,14 @@
       expect(mockProvider.getBlockNumber.called).toBeTruthy();
       expect(mockGasPriceProvider.getGasPrice.called).toBeTruthy();
       expect(
-        mockMixedRouteGasModelFactory.buildGasModel.calledWith(
-          1,
-          mockGasPriceWeiBN,
-          sinon.match.any,
-          sinon.match.any,
-          WRAPPED_NATIVE_CURRENCY[1]
-        )
-      ).toBeTruthy();
-
-      sinon.assert.calledWith(
-        mockMixedRouteQuoteProvider.getQuotesManyExactIn,
-        sinon.match((value) => {
-          return value instanceof Array && value.length == 4;
-        }),
-        sinon.match.array,
-        sinon.match({ blockNumber: sinon.match.defined })
-      );
+        mockMixedRouteGasModelFactory.buildGasModel.calledWith({
+          chainId: 1,
+          gasPriceWei: mockGasPriceWeiBN,
+          V3poolProvider: sinon.match.any,
+          V2poolProvider: sinon.match.any,
+          token: WRAPPED_NATIVE_CURRENCY[1],
+        })
+      ).toBeTruthy();
 
       expect(
         swap!.quote.currency.equals(WRAPPED_NATIVE_CURRENCY[1])
@@ -1315,23 +1278,14 @@
       expect(mockProvider.getBlockNumber.called).toBeTruthy();
       expect(mockGasPriceProvider.getGasPrice.called).toBeTruthy();
       expect(
-        mockMixedRouteGasModelFactory.buildGasModel.calledWith(
-          1,
-          mockGasPriceWeiBN,
-          sinon.match.any,
-          sinon.match.any,
-          WRAPPED_NATIVE_CURRENCY[1]
-        )
-      ).toBeTruthy();
-
-      sinon.assert.calledWith(
-        mockMixedRouteQuoteProvider.getQuotesManyExactIn,
-        sinon.match((value) => {
-          return value instanceof Array && value.length == 4;
-        }),
-        sinon.match.array,
-        sinon.match({ blockNumber: sinon.match.defined })
-      );
+        mockMixedRouteGasModelFactory.buildGasModel.calledWith({
+          chainId: 1,
+          gasPriceWei: mockGasPriceWeiBN,
+          V3poolProvider: sinon.match.any,
+          V2poolProvider: sinon.match.any,
+          token: WRAPPED_NATIVE_CURRENCY[1],
+        })
+      ).toBeTruthy();
 
       expect(
         swap!.quote.currency.equals(WRAPPED_NATIVE_CURRENCY[1])
@@ -1465,13 +1419,13 @@
         })
       ).toBeTruthy();
       expect(
-        mockMixedRouteGasModelFactory.buildGasModel.calledWith(
-          1,
-          mockGasPriceWeiBN,
-          sinon.match.any,
-          sinon.match.any,
-          USDC
-        )
+        mockMixedRouteGasModelFactory.buildGasModel.calledWith({
+          chainId: 1,
+          gasPriceWei: mockGasPriceWeiBN,
+          V3poolProvider: sinon.match.any,
+          V2poolProvider: sinon.match.any,
+          token: USDC,
+        })
       ).toBeTruthy();
 
       sinon.assert.calledWith(
@@ -1489,7 +1443,6 @@
         }),
         sinon.match.array
       );
-      sinon.assert.notCalled(mockMixedRouteQuoteProvider.getQuotesManyExactOut);
 
       expect(swap!.quote.currency.equals(USDC)).toBeTruthy();
       expect(swap!.quoteGasAdjusted.currency.equals(USDC)).toBeTruthy();
